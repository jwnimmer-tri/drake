--- conflicted
+++ resolved
@@ -11,7 +11,6 @@
 
 #include "drake/common/drake_copyable.h"
 #include "drake/common/name_value.h"
-#include "drake/common/string_unordered_map.h"
 #include "drake/geometry/meshcat_animation.h"
 #include "drake/geometry/meshcat_params.h"
 #include "drake/geometry/proximity/triangle_surface_mesh.h"
@@ -953,20 +952,8 @@
   // impl() accessors are always used.
   void* const impl_{};
 
-<<<<<<< HEAD
-  /* MeshcatAnimation object for recording. It must be mutable to allow the set
-  methods to be otherwise const. */
-  std::unique_ptr<MeshcatAnimation> animation_;
-
-  /* Recording status.  True means that each new Publish event will record a
-  frame in the animation. */
-  bool recording_{false};
-  bool set_visualizations_while_recording_{true};
-  string_unordered_map<int> last_frames_{};
-=======
   /* Encapsulated recording logic. The value is never nullptr. */
   std::unique_ptr<internal::MeshcatRecording> recording_;
->>>>>>> b8e251ab
 };
 
 }  // namespace geometry
