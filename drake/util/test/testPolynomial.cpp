--- conflicted
+++ resolved
@@ -34,24 +34,12 @@
   EXPECT_TRUE(CompareMatrices(third_derivative.getCoefficients(),
                               third_derivative_check.getCoefficients(), 1e-14,
                               MatrixCompareType::absolute));
-<<<<<<< HEAD
-
-  // valuecheckMatrix(third_derivative.getCoefficients(),
-  //                  third_derivative_check.getCoefficients(), 1e-14);
-=======
->>>>>>> 8bbeb2fb
 
   Polynomial<CoefficientType> tenth_derivative = poly.derivative(10);
 
   EXPECT_TRUE(CompareMatrices(tenth_derivative.getCoefficients(),
                               VectorXd::Zero(1), 1e-14,
                               MatrixCompareType::absolute));
-<<<<<<< HEAD
-
-  // valuecheckMatrix(tenth_derivative.getCoefficients(), VectorXd::Zero(1),
-  //                  1e-14);
-=======
->>>>>>> 8bbeb2fb
 
   Polynomial<CoefficientType> integral = poly.integral(0.0);
   // cout << "integral: " << integral << endl;
@@ -60,12 +48,6 @@
   EXPECT_TRUE(CompareMatrices(poly_back.getCoefficients(),
                               poly.getCoefficients(), 1e-14,
                               MatrixCompareType::absolute));
-<<<<<<< HEAD
-
-  // valuecheckMatrix(poly_back.getCoefficients(), poly.getCoefficients(),
-  // 1e-14);
-=======
->>>>>>> 8bbeb2fb
 }
 
 template <typename CoefficientType>
@@ -201,17 +183,5 @@
 
 TEST(PolynomialTest, PolynomialMatrix) { testPolynomialMatrix<double>(); }
 
-<<<<<<< HEAD
-// int main(int argc, char **argv) {
-//   testIntegralAndDerivative<double>();
-//   testOperators<double>();
-//   testRoots<double>();
-//   testEvalType();
-//   testPolynomialMatrix<double>();
-//   return 0;
-// }
-
-=======
->>>>>>> 8bbeb2fb
 }  // namespace test
 }  // namespace drake