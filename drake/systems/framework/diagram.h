#pragma once

#include <map>
#include <set>
#include <stdexcept>
#include <vector>

#include "drake/common/drake_assert.h"
#include "drake/systems/framework/cache.h"
#include "drake/systems/framework/context.h"
#include "drake/systems/framework/diagram_context.h"
#include "drake/systems/framework/system.h"
#include "drake/systems/framework/system_port_descriptor.h"

namespace drake {
namespace systems {

/// DiagramOutput is an implementation of SystemOutput that holds unowned
/// OutputPort pointers. It is used to expose the outputs of constituent
/// systems as outputs of a Diagram.
///
/// @tparam T The type of the output data. Must be a valid Eigen scalar.
template <typename T>
struct DiagramOutput : public SystemOutput<T> {
  int get_num_ports() const override { return static_cast<int>(ports_.size()); }

  OutputPort<T>* get_mutable_port(int index) override { return ports_[index]; }

  const OutputPort<T>& get_port(int index) const override {
    return *ports_[index];
  }

  std::vector<OutputPort<T>*>* get_mutable_ports() { return &ports_; }

 protected:
  // Returns a clone that has the same number of output ports, set to nullptr.
  DiagramOutput<T>* DoClone() const override {
    DiagramOutput<T>* clone = new DiagramOutput<T>();
    clone->ports_.resize(get_num_ports());
    return clone;
  }

 private:
  std::vector<OutputPort<T>*> ports_;
};

/// Diagram is a System composed of one or more constituent Systems, arranged
/// in a directed graph where the vertices are the constituent Systems
/// themselves, and the edges connect the output of one constituent System
/// to the input of another.
template <typename T>
class Diagram : public System<T> {
 public:
<<<<<<< HEAD
  Diagram() {}
  virtual ~Diagram() {}

  void Connect(const SystemPortDescriptor<T>& src,
               const SystemPortDescriptor<T>& dest) {
    Connect(src.get_system(), src.get_index(), dest.get_system(),
            dest.get_index());
  }

  void Connect(const System<T>* src, int src_port_index, const System<T>* dest,
               int dest_port_index) {
    ThrowIfFinal();
    Register(src);
    Register(dest);
    PortIdentifier dest_id{dest, dest_port_index};
    PortIdentifier src_id{src, src_port_index};
    ThrowIfInputAlreadyWired(dest_id);
    dependency_graph_[dest_id] = src_id;
  }

  void ExportInput(const System<T>* sys, int port_index) {
    ThrowIfFinal();

    // Add this port to our externally visible topology.
    const auto& subsystem_ports = sys->get_input_ports();
    if (port_index < 0 ||
        port_index >= static_cast<int>(subsystem_ports.size())) {
      throw std::out_of_range("Input port out of range.");
    }
    const auto& subsystem_descriptor = subsystem_ports[port_index];
    SystemPortDescriptor<T> descriptor(
        this, kInputPort, static_cast<int>(this->get_input_ports().size()),
        subsystem_descriptor.get_data_type(), subsystem_descriptor.get_size(),
        subsystem_descriptor.get_sampling());
    this->DeclareInputPort(descriptor);

    // Add this system and port to our internal wiring diagram.
    Register(sys);
    PortIdentifier id{sys, port_index};
    ThrowIfInputAlreadyWired(id);
    input_port_ids_.push_back(id);
    diagram_input_set_.insert(id);
    systems_.insert(sys);
  }

  void ExportOutput(const System<T>* sys, int port_index) {
    ThrowIfFinal();

    // Add this port to our externally visible topology.
    const auto& subsystem_ports = sys->get_output_ports();
    if (port_index < 0 ||
        port_index >= static_cast<int>(subsystem_ports.size())) {
      throw std::out_of_range("Output port out of range.");
    }
    const auto& subsystem_descriptor = subsystem_ports[port_index];
    SystemPortDescriptor<T> descriptor(
        this, kOutputPort, static_cast<int>(this->get_output_ports().size()),
        subsystem_descriptor.get_data_type(), subsystem_descriptor.get_size(),
        subsystem_descriptor.get_sampling());
    this->DeclareOutputPort(descriptor);

    // Add this system and port to our internal wiring diagram.
    Register(sys);
    output_port_ids_.push_back(PortIdentifier{sys, port_index});
  }
=======
  typedef std::pair<const System<T>*, int> PortIdentifier;
>>>>>>> 5f580906

  /// Unless you know what you're doing, use a DiagramBuilder instead of
  /// calling this constructor directly.
  ///
  /// @param dependency_graph A map from the input ports of constituent systems
  ///                         to the output ports on which they depend. This
  ///                         graph is possibly cyclic, but must not contain
  ///                         an algebraic loop.
  /// @param sorted_systems   A list of the systems in the dependency_graph in
  ///                         a valid, sorted execution order, such that if
  ///                         EvalOutput is called on each system in
  ///                         succession, every system will have valid inputs
  ///                         by the time its turn comes.
  /// @param input_port_ids   The ordered subsystem ports that are inputs to
  ///                         the entire diagram.
  /// @param output_port_ids  The ordered subsystem ports that are outputs of
  ///                         the entire diagram.
  Diagram(const std::map<PortIdentifier, PortIdentifier>& dependency_graph,
          const std::vector<const System<T>*>& sorted_systems,
          const std::vector<PortIdentifier>& input_port_ids,
          const std::vector<PortIdentifier>& output_port_ids)
      : dependency_graph_(dependency_graph),
        sorted_systems_(sorted_systems),
        input_port_ids_(input_port_ids),
        output_port_ids_(output_port_ids) {
    // Generate a map from the System pointer to its index in the sort order.
    for (int i = 0; i < static_cast<int>(sorted_systems_.size()); ++i) {
      sorted_systems_map_[sorted_systems_[i]] = i;
    }
    // Every system must appear in the sort order exactly once.
    DRAKE_ABORT_UNLESS(sorted_systems_.size() == sorted_systems_map_.size());
    // Every port named in the dependency_graph_ must actually exist.
    DRAKE_ASSERT(PortsAreValid());
    // The sort order must square with the dependency_graph_.
    DRAKE_ASSERT(SortOrderIsCorrect());

    // Add the inputs to the Diagram topology, and check their invariants.
    for (const PortIdentifier& id : input_port_ids) {
      ExportInput(id);
    }
    for (const PortIdentifier& id : output_port_ids) {
      ExportOutput(id);
    }
  }

  ~Diagram() override {}

  std::unique_ptr<ContextBase<T>> CreateDefaultContext() const override {
    // Reserve inputs as specified during Diagram initialization.
    auto context = std::make_unique<DiagramContext<T>>();

    // Add each constituent system to the Context.
    for (int i = 0; i < static_cast<int>(sorted_systems_.size()); ++i) {
      const System<T>* const sys = sorted_systems_[i];
      auto subcontext = sys->CreateDefaultContext();
      auto suboutput = sys->AllocateOutput(*subcontext);
      context->AddSystem(i, std::move(subcontext), std::move(suboutput));
    }

    // Wire up the Diagram-internal inputs and outputs.
    for (const auto& connection : dependency_graph_) {
      const PortIdentifier& src = connection.second;
      const PortIdentifier& dest = connection.first;
      context->Connect(ConvertToContextPortIdentifier(src),
                       ConvertToContextPortIdentifier(dest));
    }

    // Declare the Diagram-external inputs.
    for (const PortIdentifier& id : input_port_ids_) {
      context->ExportInput(ConvertToContextPortIdentifier(id));
    }

    context->MakeState();
    return std::unique_ptr<ContextBase<T>>(context.release());
  }

  std::unique_ptr<SystemOutput<T>> AllocateOutput(
      const ContextBase<T>& context) const override {
    auto diagram_context = dynamic_cast<const DiagramContext<T>*>(&context);
    if (diagram_context == nullptr) {
      throw std::logic_error(
          "Diagram::AllocateOutput was not given its own context.");
    }

    // The output ports of this Diagram are output ports of its constituent
    // systems. Create a DiagramOutput with that many ports. They will be
    // connected to the appropriate subsystem outputs at `EvalOutput` time.
    std::unique_ptr<DiagramOutput<T>> output(new DiagramOutput<T>);
    output->get_mutable_ports()->resize(output_port_ids_.size());

    return std::unique_ptr<SystemOutput<T>>(output.release());
  }

  void EvalOutput(const ContextBase<T>& context,
                  SystemOutput<T>* output) const override {
    // Down-cast the context and output to DiagramContext and DiagramOutput.
    auto diagram_context = dynamic_cast<const DiagramContext<T>*>(&context);
    DRAKE_ASSERT(diagram_context != nullptr);
    auto diagram_output = dynamic_cast<DiagramOutput<T>*>(output);
    DRAKE_ASSERT(diagram_output != nullptr);

    // Populate the output with pointers to the appropriate subsystem outputs
    // in the DiagramContext. We do this on every call to EvalOutput, so
    // that the DiagramContext and Diagram are not tightly coupled.
    DRAKE_ASSERT(diagram_output->get_num_ports() ==
                 static_cast<int>(output_port_ids_.size()));
    for (size_t i = 0; i < output_port_ids_.size(); ++i) {
      const PortIdentifier& id = output_port_ids_[i];
      // For each configured output port ID, obtain from the DiagramContext the
      // actual OutputPort that produces it.
      const int system_index = GetSystemIndex(id.first);
      SystemOutput<T>* subsystem_output =
          diagram_context->GetSubsystemOutput(system_index);

      // Then, put a pointer to that OutputPort in the DiagramOutput.
      const int port_index = id.second;
      (*diagram_output->get_mutable_ports())[i] =
          subsystem_output->get_mutable_port(port_index);
    }

    // Since the diagram output now contains pointers to the subsystem outputs,
    // all we need to do is compute all the subsystem outputs in sorted order.
    for (const System<T>* const system : sorted_systems_) {
      const int index = GetSystemIndex(system);
      const ContextBase<T>* subsystem_context =
          diagram_context->GetSubsystemContext(index);
      SystemOutput<T>* subsystem_output =
          diagram_context->GetSubsystemOutput(index);
      system->EvalOutput(*subsystem_context, subsystem_output);
    }
  }

  std::unique_ptr<ContinuousState<T>> AllocateTimeDerivatives() const override {
    // TODO(david-german-tri): Actually allocate derivatives.
    return nullptr;
  }

  void EvalTimeDerivatives(const ContextBase<T>& context,
                           ContinuousState<T>* derivatives) const override {
    // TODO(david-german-tri): Actually compute derivatives.
  }

  void MapVelocityToConfigurationDerivatives(
      const ContextBase<T>& context, const StateVector<T>& generalized_velocity,
      StateVector<T>* configuration_derivatives) const override {
    // TODO(david-german-tri): Actually map velocity to derivatives.
  }

 private:
  // Expose the given port as an input of the Diagram.
  void ExportInput(const PortIdentifier& port) {
    const System<T>* const sys = port.first;
    const int port_index = port.second;
    // Fail quickly if this system is not part of the sort order.
    DRAKE_ABORT_UNLESS(GetSystemIndex(sys) >= 0);

    // Add this port to our externally visible topology.
    const auto& subsystem_ports = sys->get_input_ports();
    if (port_index < 0 ||
        port_index >= static_cast<int>(subsystem_ports.size())) {
      throw std::out_of_range("Input port out of range.");
    }
    const auto& subsystem_descriptor = subsystem_ports[port_index];
    SystemPortDescriptor<T> descriptor(
        this, kInputPort, this->get_input_ports().size(),
        subsystem_descriptor.get_data_type(), subsystem_descriptor.get_size(),
        subsystem_descriptor.get_sampling());
    this->DeclareInputPort(descriptor);
  }

  // Expose the given port as an output of the Diagram.
  void ExportOutput(const PortIdentifier& port) {
    const System<T>* const sys = port.first;
    const int port_index = port.second;
    // Fail quickly if this system is not part of the sort order.
    DRAKE_ABORT_UNLESS(GetSystemIndex(sys) >= 0);

    // Add this port to our externally visible topology.
    const auto& subsystem_ports = sys->get_output_ports();
    if (port_index < 0 ||
        port_index >= static_cast<int>(subsystem_ports.size())) {
      throw std::out_of_range("Output port out of range.");
    }
    const auto& subsystem_descriptor = subsystem_ports[port_index];
    SystemPortDescriptor<T> descriptor(
        this, kOutputPort, this->get_output_ports().size(),
        subsystem_descriptor.get_data_type(), subsystem_descriptor.get_size(),
        subsystem_descriptor.get_sampling());
    this->DeclareOutputPort(descriptor);
  }

  int GetSystemIndex(const System<T>* sys) const {
    auto it = sorted_systems_map_.find(sys);
    DRAKE_ABORT_UNLESS(it != sorted_systems_map_.end());
    return it->second;
  }

  // Converts a PortIdentifier to a DiagramContext::PortIdentifier.
  // The DiagramContext::PortIdentifier contains the index of the System in the
  // sorted order of the diagram, instead of an actual pointer to the System.
  typename DiagramContext<T>::PortIdentifier ConvertToContextPortIdentifier(
      const PortIdentifier& id) const {
    typename DiagramContext<T>::PortIdentifier output;
    output.first = GetSystemIndex(id.first);
    output.second = id.second;
    return output;
  }

  // Returns true if every port mentioned in the dependency_graph_ exists.
  bool PortsAreValid() const {
    for (const auto& entry : dependency_graph_) {
      const PortIdentifier& dest = entry.first;
      const PortIdentifier& src = entry.second;
      if (dest.second < 0 || dest.second >= dest.first->get_num_input_ports()) {
        return false;
      }
      if (src.second < 0 || src.second >= src.first->get_num_output_ports()) {
        return false;
      }
    }
    return true;
  }

  // Returns true if every System precedes all its dependents in
  // sorted_systems_.
  bool SortOrderIsCorrect() const {
    for (const auto& entry : dependency_graph_) {
      const System<T>* const dest = entry.first.first;
      const System<T>* const src = entry.second.first;
      if (GetSystemIndex(dest) <= GetSystemIndex(src)) {
        return false;
      }
    }
    return true;
  }

  // Diagram objects are neither copyable nor moveable.
  Diagram(const Diagram<T>& other) = delete;
  Diagram& operator=(const Diagram<T>& other) = delete;
  Diagram(Diagram<T>&& other) = delete;
  Diagram& operator=(Diagram<T>&& other) = delete;

  // A map from the input ports of constituent systems, to the output ports of
  // the systems on which they depend.
  const std::map<PortIdentifier, PortIdentifier> dependency_graph_;

  // The topologically sorted list of Systems in this Diagram.
  const std::vector<const System<T>*> sorted_systems_;

  // For fast conversion queries: what is the index of this System in the
  // sorted order?
  std::map<const System<T>*, int> sorted_systems_map_;

  // The ordered inputs and outputs of this Diagram.
  const std::vector<PortIdentifier> input_port_ids_;
  const std::vector<PortIdentifier> output_port_ids_;
};

}  // namespace systems
}  // namespace drake<|MERGE_RESOLUTION|>--- conflicted
+++ resolved
@@ -22,7 +22,7 @@
 /// @tparam T The type of the output data. Must be a valid Eigen scalar.
 template <typename T>
 struct DiagramOutput : public SystemOutput<T> {
-  int get_num_ports() const override { return static_cast<int>(ports_.size()); }
+  int get_num_ports() const override { return ports_.size(); }
 
   OutputPort<T>* get_mutable_port(int index) override { return ports_[index]; }
 
@@ -51,75 +51,7 @@
 template <typename T>
 class Diagram : public System<T> {
  public:
-<<<<<<< HEAD
-  Diagram() {}
-  virtual ~Diagram() {}
-
-  void Connect(const SystemPortDescriptor<T>& src,
-               const SystemPortDescriptor<T>& dest) {
-    Connect(src.get_system(), src.get_index(), dest.get_system(),
-            dest.get_index());
-  }
-
-  void Connect(const System<T>* src, int src_port_index, const System<T>* dest,
-               int dest_port_index) {
-    ThrowIfFinal();
-    Register(src);
-    Register(dest);
-    PortIdentifier dest_id{dest, dest_port_index};
-    PortIdentifier src_id{src, src_port_index};
-    ThrowIfInputAlreadyWired(dest_id);
-    dependency_graph_[dest_id] = src_id;
-  }
-
-  void ExportInput(const System<T>* sys, int port_index) {
-    ThrowIfFinal();
-
-    // Add this port to our externally visible topology.
-    const auto& subsystem_ports = sys->get_input_ports();
-    if (port_index < 0 ||
-        port_index >= static_cast<int>(subsystem_ports.size())) {
-      throw std::out_of_range("Input port out of range.");
-    }
-    const auto& subsystem_descriptor = subsystem_ports[port_index];
-    SystemPortDescriptor<T> descriptor(
-        this, kInputPort, static_cast<int>(this->get_input_ports().size()),
-        subsystem_descriptor.get_data_type(), subsystem_descriptor.get_size(),
-        subsystem_descriptor.get_sampling());
-    this->DeclareInputPort(descriptor);
-
-    // Add this system and port to our internal wiring diagram.
-    Register(sys);
-    PortIdentifier id{sys, port_index};
-    ThrowIfInputAlreadyWired(id);
-    input_port_ids_.push_back(id);
-    diagram_input_set_.insert(id);
-    systems_.insert(sys);
-  }
-
-  void ExportOutput(const System<T>* sys, int port_index) {
-    ThrowIfFinal();
-
-    // Add this port to our externally visible topology.
-    const auto& subsystem_ports = sys->get_output_ports();
-    if (port_index < 0 ||
-        port_index >= static_cast<int>(subsystem_ports.size())) {
-      throw std::out_of_range("Output port out of range.");
-    }
-    const auto& subsystem_descriptor = subsystem_ports[port_index];
-    SystemPortDescriptor<T> descriptor(
-        this, kOutputPort, static_cast<int>(this->get_output_ports().size()),
-        subsystem_descriptor.get_data_type(), subsystem_descriptor.get_size(),
-        subsystem_descriptor.get_sampling());
-    this->DeclareOutputPort(descriptor);
-
-    // Add this system and port to our internal wiring diagram.
-    Register(sys);
-    output_port_ids_.push_back(PortIdentifier{sys, port_index});
-  }
-=======
   typedef std::pair<const System<T>*, int> PortIdentifier;
->>>>>>> 5f580906
 
   /// Unless you know what you're doing, use a DiagramBuilder instead of
   /// calling this constructor directly.
