--- conflicted
+++ resolved
@@ -36,16 +36,12 @@
   }
 
   /**
-<<<<<<< HEAD
    * Returns the size of the LCM message in bytes.
    */
   virtual int get_message_data_length() const = 0;
 
   /**
-   * Translates an LCM message a `BasicVector` object.
-=======
    * Translates an LCM message into a `BasicVector` object.
->>>>>>> 35f8bebb
    *
    * @param[in] rbuf A pointer to a buffer holding the LCM message's data.
    *
