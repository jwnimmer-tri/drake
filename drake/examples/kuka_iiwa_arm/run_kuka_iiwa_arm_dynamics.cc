--- conflicted
+++ resolved
@@ -30,35 +30,6 @@
   // Obtains a reference to the rigid body tree within the rigid body system.
   const auto& tree = rigid_body_sys->getRigidBodyTree();
 
-<<<<<<< HEAD
-  // Adds the ground.
-  {
-    double box_width = 3;
-    double box_depth = 0.2;
-    DrakeShapes::Box geom(Eigen::Vector3d(box_width, box_width, box_depth));
-    Eigen::Isometry3d T_element_to_link = Eigen::Isometry3d::Identity();
-    T_element_to_link.translation() << 0, 0,
-        -box_depth / 2.0;  // top of the box is at z = 0
-    RigidBody& world = tree->world();
-    Eigen::Vector4d color;
-    color << 0.9297, 0.7930, 0.6758,
-        1;  // was hex2dec({'ee','cb','ad'})'/256 in matlab
-    world.AddVisualElement(
-        DrakeShapes::VisualElement(geom, T_element_to_link, color));
-    tree->addCollisionElement(
-        RigidBody::CollisionElement(geom, T_element_to_link, &world), world,
-        "terrain");
-    tree->updateStaticCollisionElements();
-  }
-
-  // Sets the stiffness of the ground.
-  {
-    rigid_body_sys->penetration_stiffness = 3000.0;
-    rigid_body_sys->penetration_damping = 0;
-  }
-
-=======
->>>>>>> 4e11d67d
   // Instantiates additional systems and cascades them with the rigid body
   // system.
   auto visualizer =
