#include "QPCommon.h"
#include "drakeFloatingPointUtil.h"
#include "controlUtil.h"
#include <map>
#include "lcmUtil.h"

#define LEG_INTEGRATOR_DEACTIVATION_MARGIN 0.05

<<<<<<< HEAD
double logisticSigmoid(double L, double k, double x, double x0) {
  // Compute the value of the logistic sigmoid f(x) = L / (1 + exp(-k(x - x0)))
  return L / (1.0 + exp(-k * (x - x0)));
}

PiecewisePolynomial<double> matlabToPiecewisePolynomial(const mxArray* pobj, int index) {
  std::vector<double> ts = matlabToStdVector<double>(mxGetField(pobj, index, "ts"));
  const int num_segments = ts.size() - 1;
  const mxArray *coefs = mxGetFieldSafe(pobj, index, "coefs");
  if (mxGetNumberOfDimensions(coefs) != 3) mexErrMsgTxt("coefs should be a dimension-3 array");
  const mwSize* dim = mxGetDimensions(coefs);
  if (dim[0] != 6 || dim[1] != num_segments || dim[2] != 4) mexErrMsgTxt("coefs should be size 6xNx4, where N is the number of spline segments");

  Map<VectorXd> coefs_flat(mxGetPrSafe(coefs), dim[0] * dim[1] * dim[2]);
  // coefs_flat[i + j * dim[0] + k * dim[0] * dim[1]] = coefs(i, j, k);
  std::vector<Matrix<Polynomial<double>, Dynamic, Dynamic>> poly_matrices;
  poly_matrices.reserve(num_segments);
  for (int j=0; j < num_segments; ++j) {
    Matrix<Polynomial<double>, Dynamic, Dynamic> poly_matrix(6, 1);
    for (int i=0; i < 6; ++i) {
      poly_matrix(i) = Polynomial<double>(Vector4d(coefs_flat(i + j * 6 + 3 * 6 * num_segments),
                                                   coefs_flat(i + j * 6 + 2 * 6 * num_segments),
                                                   coefs_flat(i + j * 6 + 1 * 6 * num_segments),
                                                   coefs_flat(i + j * 6 + 0 * 6 * num_segments)));
    }
    poly_matrices.push_back(poly_matrix);
  }
  return PiecewisePolynomial<double>(poly_matrices, ts);
}
=======
template<int M, int N>
void matlabToCArrayOfArrays(const mxArray *source, const int idx, const char *fieldname, double *destination)  {
  // Matlab arrays come in as column-major data. To represent a matrix in C++, as we do in our LCM messages, we need an array of arrays. But that convention results in a row-major storage, so we have to be careful about how we copy data in. 
  const mxArray *field = mxGetField(source, idx, fieldname);
  if (!field) {
    field = mxGetPropertySafe(source, idx, fieldname);
  }
  sizecheck(field, M, N);
  Map<Matrix<double, M, N>>A(mxGetPrSafe(field));
  // C is row-major, matlab is column-major
  Matrix<double, N, M> A_t = A.transpose();
  memcpy(destination, A_t.data(), sizeof(double)*M*N);
  return;
}

double logisticSigmoid(double L, double k, double x, double x0) {
  // Compute the value of the logistic sigmoid f(x) = L / (1 + exp(-k(x - x0)))
  return L / (1.0 + exp(-k * (x - x0)));
}

>>>>>>> aede0304

std::shared_ptr<drake::lcmt_qp_controller_input> encodeQPInputLCM(const mxArray *qp_input) {
  // Take a matlab data structure corresponding to a QPInputConstantHeight object and parse it down to its representation as an equivalent LCM message. 
  std::shared_ptr<drake::lcmt_qp_controller_input> msg (new drake::lcmt_qp_controller_input());

  msg->be_silent = mxGetScalar(myGetProperty(qp_input, "be_silent")) > 0.5;

  msg->timestamp = (int64_t) (mxGetScalar(myGetProperty(qp_input, "timestamp")) * 1000000);

  const mxArray* zmp_data = myGetProperty(qp_input, "zmp_data");

  matlabToCArrayOfArrays(mxGetFieldOrPropertySafe(zmp_data, 0, "A"), msg->zmp_data.A);
  matlabToCArrayOfArrays(mxGetFieldOrPropertySafe(zmp_data, 0, "B"), msg->zmp_data.B);
  matlabToCArrayOfArrays(mxGetFieldOrPropertySafe(zmp_data, 0, "C"), msg->zmp_data.C);
  matlabToCArrayOfArrays(mxGetFieldOrPropertySafe(zmp_data, 0, "D"), msg->zmp_data.D);
  matlabToCArrayOfArrays(mxGetFieldOrPropertySafe(zmp_data, 0, "x0"), msg->zmp_data.x0);
  matlabToCArrayOfArrays(mxGetFieldOrPropertySafe(zmp_data, 0, "y0"), msg->zmp_data.y0);
  matlabToCArrayOfArrays(mxGetFieldOrPropertySafe(zmp_data, 0, "u0"), msg->zmp_data.u0);
  matlabToCArrayOfArrays(mxGetFieldOrPropertySafe(zmp_data, 0, "R"), msg->zmp_data.R);
  matlabToCArrayOfArrays(mxGetFieldOrPropertySafe(zmp_data, 0, "Qy"), msg->zmp_data.Qy);
  matlabToCArrayOfArrays(mxGetFieldOrPropertySafe(zmp_data, 0, "S"), msg->zmp_data.S);
  matlabToCArrayOfArrays(mxGetFieldOrPropertySafe(zmp_data, 0, "s1"), msg->zmp_data.s1);
  matlabToCArrayOfArrays(mxGetFieldOrPropertySafe(zmp_data, 0, "s1dot"), msg->zmp_data.s1dot);
  msg->zmp_data.s2 = mxGetScalar(mxGetFieldSafe(zmp_data, "s2"));
  msg->zmp_data.s2dot = mxGetScalar(mxGetFieldSafe(zmp_data, "s2dot"));
  msg->zmp_data.timestamp = msg->timestamp;


  const mxArray* support_data = myGetProperty(qp_input, "support_data");
  int nsupp = mxGetN(support_data);
  msg->num_support_data = (int32_t) nsupp;
  double double_logic_map[4][1];
  msg->support_data.resize(nsupp);
  if (nsupp > 0) {
    if (mxGetM(support_data) != 1) {
      mexErrMsgTxt("support data should be a struct array with M=1");
    }
    for (int i=0; i < nsupp; i++) {
      msg->support_data[i].timestamp = msg->timestamp;
      msg->support_data[i].body_id = (int32_t) mxGetScalar(myGetField(support_data, i, "body_id"));

      const mxArray *contact_pts = myGetField(support_data, i, "contact_pts");
      if (!contact_pts) mexErrMsgTxt("couldn't get points");
      Map<MatrixXd>contact_pts_mat(mxGetPrSafe(contact_pts), mxGetM(contact_pts), mxGetN(contact_pts));
      msg->support_data[i].num_contact_pts = (int32_t) mxGetN(contact_pts);
      msg->support_data[i].contact_pts.resize(3);
      for (int j=0; j < 3; j++) {
        msg->support_data[i].contact_pts[j].resize(msg->support_data[i].num_contact_pts);
        for (int k=0; k < msg->support_data[i].num_contact_pts; k++) {
          msg->support_data[i].contact_pts[j][k] = contact_pts_mat(j, k);
        }
      }

      matlabToCArrayOfArrays(mxGetFieldOrPropertySafe(support_data, i, "support_logic_map"), double_logic_map);
      for (int j=0; j < 4; j++) {
        msg->support_data[i].support_logic_map[j] = (double_logic_map[j][0] != 0);
      }
      msg->support_data[i].mu = mxGetScalar(myGetField(support_data, i, "mu"));
      
      double use_support_surface_dbl = mxGetScalar(myGetField(support_data, i, "use_support_surface"));
      msg->support_data[i].use_support_surface = (use_support_surface_dbl != 0);

      const mxArray *support_surface = myGetField(support_data, i, "support_surface");
      if (!support_surface) mexErrMsgTxt("couldn't get support surface");
      Map<Vector4d>support_surface_vec(mxGetPrSafe(support_surface));
      for (int j=0; j < 4; j++) {
        msg->support_data[i].support_surface[j] = support_surface_vec(j);
      }
    }
  }

  const mxArray* body_motion_data = myGetProperty(qp_input, "body_motion_data");
  const int nbod = mxGetN(body_motion_data);
  msg->num_tracked_bodies = nbod;
  msg->body_motion_data.resize(nbod);
  if (nbod > 0) {
    if (mxGetM(body_motion_data) != 1) {
      mexErrMsgTxt("body motion data should be a 1xN struct array");
    }
    for (int i=0; i < nbod; i++) {
      msg->body_motion_data[i].timestamp = msg->timestamp;
      msg->body_motion_data[i].body_id = (int32_t) mxGetScalar(mxGetFieldSafe(body_motion_data, i, "body_id"));
<<<<<<< HEAD

      PiecewisePolynomial<double> spline = matlabToPiecewisePolynomial(body_motion_data, i);
      encodePiecewisePolynomial(spline, msg->body_motion_data[i].spline);

=======
      memcpy(msg->body_motion_data[i].ts, mxGetPrSafe(mxGetFieldSafe(body_motion_data, i, "ts")), 2*sizeof(double));
      const mxArray* coefs = mxGetFieldSafe(body_motion_data, i, "coefs");
      if (mxGetNumberOfDimensions(coefs) != 3) mexErrMsgTxt("coefs should be a dimension-3 array");
      const mwSize* dim = mxGetDimensions(coefs);
      if (dim[0] != 6 || dim[1] != 1 || dim[2] != 4) mexErrMsgTxt("coefs should be size 6x1x4");
      matlabToCArrayOfArrays<6, 4>(body_motion_data, i, "coefs", &msg->body_motion_data[i].coefs[0][0]);
>>>>>>> aede0304
      msg->body_motion_data[i].in_floating_base_nullspace = static_cast<bool>(mxGetScalar(mxGetFieldSafe(body_motion_data, i, "in_floating_base_nullspace")));
      msg->body_motion_data[i].control_pose_when_in_contact = static_cast<bool>(mxGetScalar(mxGetFieldSafe(body_motion_data, i, "control_pose_when_in_contact")));
      const mxArray* quat_task_to_world = mxGetFieldSafe(body_motion_data, i, "quat_task_to_world"); 
      sizecheck(quat_task_to_world,4,1);
      memcpy(msg->body_motion_data[i].quat_task_to_world,mxGetPrSafe(quat_task_to_world),sizeof(double)*4);
      const mxArray* translation_task_to_world = mxGetFieldSafe(body_motion_data, i, "translation_task_to_world");
      sizecheck(translation_task_to_world,3,1);
      memcpy(msg->body_motion_data[i].translation_task_to_world, mxGetPrSafe(translation_task_to_world),sizeof(double)*3);
      const mxArray* xyz_kp_multiplier = mxGetFieldSafe(body_motion_data, i, "xyz_kp_multiplier");
      sizecheck(xyz_kp_multiplier,3,1);
      memcpy(msg->body_motion_data[i].xyz_kp_multiplier, mxGetPrSafe(xyz_kp_multiplier), sizeof(double)*3);
      const mxArray* xyz_damping_ratio_multiplier = mxGetFieldSafe(body_motion_data, i, "xyz_damping_ratio_multiplier");
      sizecheck(xyz_damping_ratio_multiplier,3,1);
      memcpy(msg->body_motion_data[i].xyz_damping_ratio_multiplier, mxGetPrSafe(xyz_damping_ratio_multiplier), sizeof(double)*3);
      const mxArray* expmap_kp_multiplier = mxGetFieldSafe(body_motion_data, i, "expmap_kp_multiplier");
      sizecheck(expmap_kp_multiplier,1,1);
      msg->body_motion_data[i].expmap_kp_multiplier = mxGetScalar(expmap_kp_multiplier);
      const mxArray* expmap_damping_ratio_multiplier = mxGetFieldSafe(body_motion_data, i, "expmap_damping_ratio_multiplier");
      sizecheck(expmap_damping_ratio_multiplier,1,1);
      msg->body_motion_data[i].expmap_damping_ratio_multiplier = mxGetScalar(expmap_damping_ratio_multiplier);
      const mxArray* weight_multiplier = mxGetFieldSafe(body_motion_data, i, "weight_multiplier");
      sizecheck(weight_multiplier,6,1);
      memcpy(msg->body_motion_data[i].weight_multiplier, mxGetPrSafe(weight_multiplier), sizeof(double)*6);
    }
  }

  const mxArray* body_wrench_data = myGetProperty(qp_input, "body_wrench_data");
  const int num_external_wrenches = mxGetN(body_wrench_data);
  msg->num_external_wrenches = num_external_wrenches;
  msg->body_wrench_data.resize(num_external_wrenches);
  const int wrench_size = 6;
  if (num_external_wrenches > 0) {
    if (mxGetM(body_wrench_data) != 1) {
      mexErrMsgTxt("body wrench data should be a 1xN struct array");
    }
    for (int i = 0; i < num_external_wrenches; i++) {
      msg->body_wrench_data[i].timestamp = msg->timestamp;
      msg->body_wrench_data[i].body_id = (int32_t) mxGetScalar(myGetField(body_wrench_data, i, "body_id"));
      const mxArray* wrench = myGetField(body_wrench_data, i, "wrench");
      sizecheck(wrench, wrench_size, 1);
      memcpy(msg->body_wrench_data[i].wrench, mxGetPrSafe(wrench), wrench_size * sizeof(double));
    }
  }

  const mxArray* whole_body_data = myGetProperty(qp_input, "whole_body_data");
  if (mxGetN(whole_body_data) != 1 || mxGetM(whole_body_data) != 1) mexErrMsgTxt("whole_body_data should be a 1x1 struct");
  const mxArray* q_des = myGetField(whole_body_data, "q_des");
  if (mxGetN(q_des) != 1) mexErrMsgTxt("q_des should be a column vector");
  const int npos = mxGetM(q_des);
  msg->whole_body_data.timestamp = msg->timestamp;
  msg->whole_body_data.num_positions = npos;
  Map<VectorXd>q_des_vec(mxGetPrSafe(q_des), npos);
  msg->whole_body_data.q_des.resize(npos);

  for (int i=0; i < npos; i++) {
    msg->whole_body_data.q_des[i] = q_des_vec(i);
  }

  const mxArray* condof = myGetField(whole_body_data, "constrained_dofs");
  const int ncons = mxGetNumberOfElements(condof);
  msg->whole_body_data.num_constrained_dofs = ncons;
  msg->whole_body_data.constrained_dofs.resize(ncons);
  if (ncons > 0) {
    if (mxGetN(condof) != 1) mexErrMsgTxt("constrained dofs should be a column vector");
    Map<VectorXd>condof_vec(mxGetPrSafe(condof), ncons);

    for (int i=0; i < ncons; i++) {
      msg->whole_body_data.constrained_dofs[i] = static_cast<int32_t>(condof_vec(i));
    }
  }

  const mxArray* joint_override = myGetProperty(qp_input, "joint_pd_override");
  int num_joint_pd_overrides = mxGetNumberOfElements(joint_override);
  msg->num_joint_pd_overrides = num_joint_pd_overrides;
  msg->joint_pd_override.resize(num_joint_pd_overrides);
  for (int i=0; i < num_joint_pd_overrides; i++) {
    msg->joint_pd_override[i].position_ind = (int32_t) mxGetScalar(myGetField(joint_override, i, "position_ind"));
    msg->joint_pd_override[i].qi_des = mxGetScalar(myGetField(joint_override, i, "qi_des"));
    msg->joint_pd_override[i].qdi_des = mxGetScalar(myGetField(joint_override, i, "qdi_des"));
    msg->joint_pd_override[i].kp = mxGetScalar(myGetField(joint_override, i, "kp"));
    msg->joint_pd_override[i].kd = mxGetScalar(myGetField(joint_override, i, "kd"));
    msg->joint_pd_override[i].weight = mxGetScalar(myGetField(joint_override, i, "weight"));
  }

  msg->param_set_name = mxArrayToString(myGetProperty(qp_input, "param_set_name"));
  return msg;
}


PIDOutput wholeBodyPID(NewQPControllerData *pdata, double t, const Ref<const VectorXd> &q, const Ref<const VectorXd> &qd, const Ref<const VectorXd> &q_des, WholeBodyParams *params) {
  // Run a PID controller on the whole-body state to produce desired accelerations and reference posture
  PIDOutput out;
  double dt = 0;
  int nq = pdata->r->num_positions;
  assert(q.size() == nq);
  assert(qd.size() == pdata->r->num_velocities);
  assert(q_des.size() == params->integrator.gains.size());
  if (nq != pdata->r->num_velocities) {
    mexErrMsgTxt("this function will need to be rewritten when num_pos != num_vel");
  }
  if (pdata->state.t_prev != 0) {
    dt = t - pdata->state.t_prev;
  }
  pdata->state.q_integrator_state = (1-params->integrator.eta) * pdata->state.q_integrator_state + params->integrator.gains.cwiseProduct(q_des - q) * dt;
  pdata->state.q_integrator_state = pdata->state.q_integrator_state.array().max(-params->integrator.clamps.array());
  pdata->state.q_integrator_state = pdata->state.q_integrator_state.array().min(params->integrator.clamps.array());
  out.q_ref = q_des + pdata->state.q_integrator_state;
  out.q_ref = out.q_ref.array().max((pdata->r->joint_limit_min - params->integrator.clamps).array());
  out.q_ref = out.q_ref.array().min((pdata->r->joint_limit_max + params->integrator.clamps).array());

  pdata->state.q_integrator_state = pdata->state.q_integrator_state.array().max(-params->integrator.clamps.array());
  pdata->state.q_integrator_state = pdata->state.q_integrator_state.array().min(params->integrator.clamps.array());

  VectorXd err_q;
  err_q.resize(nq);
  err_q.head<3>() = q_des.head<3>() - q.head<3>();
  for (int j = 3; j < nq; j++) {
    err_q(j) = angleDiff(q(j), q_des(j));
  }
  out.qddot_des = params->Kp.cwiseProduct(err_q) - params->Kd.cwiseProduct(qd);
  out.qddot_des = out.qddot_des.array().max(params->qdd_bounds.min.array());
  out.qddot_des = out.qddot_des.array().min(params->qdd_bounds.max.array());
  return out;
}

VectorXd velocityReference(NewQPControllerData *pdata, double t, const Ref<VectorXd> &q, const Ref<VectorXd> &qd, const Ref<VectorXd> &qdd, bool foot_contact[2], VRefIntegratorParams *params, RobotPropertyCache *rpc) {
  // Integrate expected accelerations to determine a target feed-forward velocity, which we can pass in to Atlas
  int i;
  assert(qdd.size() == pdata->r->num_velocities);

  double dt = 0;
  if (pdata->state.t_prev != 0) {
    dt = t - pdata->state.t_prev;
  }

  VectorXd qdd_limited = qdd;
  // Do not wind the vref integrator up against the joint limits for the legs
<<<<<<< HEAD
  for (i=0; i < rpc->position_indices.at("r_leg").size(); i++) {
    int pos_ind = rpc->position_indices.at("r_leg")(i);
=======
  for (i=0; i < rpc->position_indices.r_leg.size(); i++) {
    int pos_ind = rpc->position_indices.r_leg(i);
>>>>>>> aede0304
    if (q(pos_ind) <= pdata->r->joint_limit_min(pos_ind) + LEG_INTEGRATOR_DEACTIVATION_MARGIN) {
      qdd_limited(pos_ind) = std::max(qdd(pos_ind), 0.0);
    } else if (q(pos_ind) >= pdata->r->joint_limit_max(pos_ind) - LEG_INTEGRATOR_DEACTIVATION_MARGIN) {
      qdd_limited(pos_ind) = std::min(qdd(pos_ind), 0.0);
    }
  }
<<<<<<< HEAD
  for (i=0; i < rpc->position_indices.at("l_leg").size(); i++) {
    int pos_ind = rpc->position_indices.at("l_leg")(i);
=======
  for (i=0; i < rpc->position_indices.l_leg.size(); i++) {
    int pos_ind = rpc->position_indices.l_leg(i);
>>>>>>> aede0304
    if (q(pos_ind) <= pdata->r->joint_limit_min(pos_ind) + LEG_INTEGRATOR_DEACTIVATION_MARGIN) {
      qdd_limited(pos_ind) = std::max(qdd(pos_ind), 0.0);
    } else if (q(pos_ind) >= pdata->r->joint_limit_max(pos_ind) - LEG_INTEGRATOR_DEACTIVATION_MARGIN) {
      qdd_limited(pos_ind) = std::min(qdd(pos_ind), 0.0);
    }
  }

  pdata->state.vref_integrator_state = (1-params->eta)*pdata->state.vref_integrator_state + params->eta*qd + qdd_limited*dt;

  if (params->zero_ankles_on_contact && foot_contact[0] == 1) {
    for (i=0; i < rpc->position_indices.at("l_leg_ak").size(); i++) {
      pdata->state.vref_integrator_state(rpc->position_indices.at("l_leg_ak")(i)) = 0;
    }
  }
  if (params->zero_ankles_on_contact && foot_contact[1] == 1) {
    for (i=0; i < rpc->position_indices.at("r_leg_ak").size(); i++) {
      pdata->state.vref_integrator_state(rpc->position_indices.at("r_leg_ak")(i)) = 0;
    }
  }
  if (pdata->state.foot_contact_prev[0] != foot_contact[0]) {
    // contact state changed, reset integrated velocities
    for (i=0; i < rpc->position_indices.at("l_leg").size(); i++) {
      pdata->state.vref_integrator_state(rpc->position_indices.at("l_leg")(i)) = qd(rpc->position_indices.at("l_leg")(i));
    }
  }
  if (pdata->state.foot_contact_prev[1] != foot_contact[1]) {
    // contact state changed, reset integrated velocities
    for (i=0; i < rpc->position_indices.at("r_leg").size(); i++) {
      pdata->state.vref_integrator_state(rpc->position_indices.at("r_leg")(i)) = qd(rpc->position_indices.at("r_leg")(i));
    }
  }

  pdata->state.foot_contact_prev[0] = foot_contact[0];
  pdata->state.foot_contact_prev[1] = foot_contact[1];

  VectorXd qd_err = pdata->state.vref_integrator_state - qd;

  // do not velocity control ankles when in contact
  if (params->zero_ankles_on_contact && foot_contact[0] == 1) {
    for (i=0; i < rpc->position_indices.at("l_leg_ak").size(); i++) {
      qd_err(rpc->position_indices.at("l_leg_ak")(i)) = 0;
    }
  }
  if (params->zero_ankles_on_contact && foot_contact[1] == 1) {
    for (i=0; i < rpc->position_indices.at("r_leg_ak").size(); i++) {
      qd_err(rpc->position_indices.at("r_leg_ak")(i)) = 0;
    }
  }

  VectorXd qd_ref = qd_err.array().max(-params->delta_max);
  qd_ref = qd_ref.array().min(params->delta_max);
  return qd_ref;
}

std::vector<SupportStateElement,Eigen::aligned_allocator<SupportStateElement>> loadAvailableSupports(std::shared_ptr<drake::lcmt_qp_controller_input> qp_input) {
  // Parse a qp_input LCM message to extract its available supports as a vector of SupportStateElements
  std::vector<SupportStateElement,Eigen::aligned_allocator<SupportStateElement>> available_supports;
  available_supports.resize(qp_input->num_support_data);
  for (int i=0; i < qp_input->num_support_data; i++) {
    available_supports[i].body_idx = qp_input->support_data[i].body_id - 1;
    available_supports[i].use_support_surface = qp_input->support_data[i].use_support_surface;
    for (int j=0; j < 4; j++) {
      available_supports[i].support_logic_map[j] = qp_input->support_data[i].support_logic_map[j];
      available_supports[i].support_surface[j] = qp_input->support_data[i].support_surface[j];
    }
    available_supports[i].contact_pts.resize(qp_input->support_data[i].num_contact_pts);
    for (int j=0; j < qp_input->support_data[i].num_contact_pts; j++) {
      for (int k = 0; k < 3; k++) {
        available_supports[i].contact_pts[j][k] = qp_input->support_data[i].contact_pts[k][j];
      }
      available_supports[i].contact_pts[j][3] = 1;
    }
  }
  return available_supports;
}

<<<<<<< HEAD
void addJointSoftLimits(const JointSoftLimitParams &params, const DrakeRobotState &robot_state, const VectorXd &q_des, std::vector<SupportStateElement> &supports, std::vector<drake::lcmt_joint_pd_override> &joint_pd_override) {
=======
void addJointSoftLimits(const JointSoftLimitParams &params, const DrakeRobotState &robot_state, const VectorXd &q_des, std::vector<SupportStateElement,Eigen::aligned_allocator<SupportStateElement>> &supports, std::vector<drake::lcmt_joint_pd_override> &joint_pd_override) {
>>>>>>> aede0304
  Matrix<bool, Dynamic, 1> has_joint_override = Matrix<bool, Dynamic, 1>::Zero(q_des.size());
  for (std::vector<drake::lcmt_joint_pd_override>::iterator it = joint_pd_override.begin(); it != joint_pd_override.end(); ++it) {
    has_joint_override(it->position_ind - 1) = true;
  }
  for (int i=0; i < params.lb.size(); i++) {
    if (!has_joint_override(i) && params.enabled(i)) {
      int disable_body_1idx = params.disable_when_body_in_support(i);
      if (disable_body_1idx == 0 || !inSupport(supports, disable_body_1idx - 1)) {
        double w_lb = 0;
        double w_ub = 0;
        if (!isInf(params.lb(i))) {
          w_lb = logisticSigmoid(params.weight(i), params.k_logistic(i), params.lb(i), robot_state.q(i));
        }
        if (!isInf(params.ub(i))) {
          w_ub = logisticSigmoid(params.weight(i), params.k_logistic(i), robot_state.q(i), params.ub(i));
        }
        double weight = std::max(w_ub, w_lb);
        drake::lcmt_joint_pd_override override;
        override.position_ind = i + 1;
        override.qi_des = q_des(i);
        override.qdi_des = 0;
        override.kp = params.kp(i);
        override.kd = params.kd(i);
        override.weight = weight;
        joint_pd_override.push_back(override);
      }
    }
  }
}

void applyJointPDOverride(const std::vector<drake::lcmt_joint_pd_override> &joint_pd_override, const DrakeRobotState &robot_state, PIDOutput &pid_out, VectorXd &w_qdd) {
  for (std::vector<drake::lcmt_joint_pd_override>::const_iterator it = joint_pd_override.begin(); it != joint_pd_override.end(); ++it) {
    int ind = it->position_ind - 1;
    double err_q = it->qi_des - robot_state.q(ind);
    double err_qd = it->qdi_des - robot_state.qd(ind);
    pid_out.qddot_des(ind) = it->kp * err_q + it->kd * err_qd;
    w_qdd(ind) = it->weight;
  }
}

int setupAndSolveQP(NewQPControllerData *pdata, std::shared_ptr<drake::lcmt_qp_controller_input> qp_input, DrakeRobotState &robot_state, const Ref<Matrix<bool, Dynamic, 1>> &b_contact_force, QPControllerOutput *qp_output, std::shared_ptr<QPControllerDebugData> debug) {
  // The primary solve loop for our controller. This constructs and solves a Quadratic Program and produces the instantaneous desired torques, along with reference positions, velocities, and accelerations. It mirrors the Matlab implementation in atlasControllers.InstantaneousQPController.setupAndSolveQP(), and more documentation can be found there. 
  // Note: argument `debug` MAY be set to NULL, which signals that no debug information is requested.

  // look up the param set by name
  AtlasParams *params; 
  std::map<string,AtlasParams>::iterator it;
  it = pdata->param_sets.find(qp_input->param_set_name);
  if (it == pdata->param_sets.end()) {
    mexWarnMsgTxt("Got a param set I don't recognize! Using standing params instead");
    it = pdata->param_sets.find("standing");
    if (it == pdata->param_sets.end()) {
      mexErrMsgTxt("Could not fall back to standing parameters either. I have to give up here.");
    }
  }
  // cout << "using params set: " + it->first + ", ";
  params = &(it->second);
  // mexPrintf("Kp_accel: %f, ", params->Kp_accel);

  int nu = pdata->B.cols();
  int nq = pdata->r->num_positions;

  // zmp_data
  Map<Matrix<double, 4, 4, RowMajor>> A_ls(&qp_input->zmp_data.A[0][0]);
  Map<Matrix<double, 4, 2, RowMajor>> B_ls(&qp_input->zmp_data.B[0][0]);
  Map<Matrix<double, 2, 4, RowMajor>> C_ls(&qp_input->zmp_data.C[0][0]);
  Map<Matrix<double, 2, 2, RowMajor>> D_ls(&qp_input->zmp_data.D[0][0]);
  Map<Matrix<double, 4, 1>> x0(&qp_input->zmp_data.x0[0][0]);
  Map<Matrix<double, 2, 1>> y0(&qp_input->zmp_data.y0[0][0]);
  Map<Matrix<double, 2, 1>> u0(&qp_input->zmp_data.u0[0][0]);
  Map<Matrix<double, 2, 2, RowMajor>> R_ls(&qp_input->zmp_data.R[0][0]);
  Map<Matrix<double, 2, 2, RowMajor>> Qy(&qp_input->zmp_data.Qy[0][0]);
  Map<Matrix<double, 4, 4, RowMajor>> S(&qp_input->zmp_data.S[0][0]);
  Map<Matrix<double, 4, 1>> s1(&qp_input->zmp_data.s1[0][0]);
  Map<Matrix<double, 4, 1>> s1dot(&qp_input->zmp_data.s1dot[0][0]);

  // Active supports
<<<<<<< HEAD
  std::vector<SupportStateElement> available_supports = loadAvailableSupports(qp_input);
  std::vector<SupportStateElement> active_supports = getActiveSupports(pdata->r, pdata->map_ptr, robot_state.q, robot_state.qd, available_supports, b_contact_force, params->contact_threshold, pdata->default_terrain_height);
=======
  std::vector<SupportStateElement,Eigen::aligned_allocator<SupportStateElement>> available_supports = loadAvailableSupports(qp_input);
  std::vector<SupportStateElement,Eigen::aligned_allocator<SupportStateElement>> active_supports = getActiveSupports(pdata->r, pdata->map_ptr, robot_state.q, robot_state.qd, available_supports, b_contact_force, params->contact_threshold, pdata->default_terrain_height);
>>>>>>> aede0304


  // // whole_body_data
  if (qp_input->whole_body_data.num_positions != nq) mexErrMsgTxt("number of positions doesn't match num_dof for this robot");
  Map<VectorXd> q_des(qp_input->whole_body_data.q_des.data(), nq);
  if (qp_input->whole_body_data.constrained_dofs.size() != qp_input->whole_body_data.num_constrained_dofs) {
    mexErrMsgTxt("size of constrained dofs does not match num_constrained_dofs");
  }
  Map<VectorXi> condof(qp_input->whole_body_data.constrained_dofs.data(), qp_input->whole_body_data.num_constrained_dofs);

  PIDOutput pid_out = wholeBodyPID(pdata, robot_state.t, robot_state.q, robot_state.qd, q_des, &params->whole_body);
  VectorXd w_qdd = params->whole_body.w_qdd;

  addJointSoftLimits(params->joint_soft_limits, robot_state, q_des, active_supports, qp_input->joint_pd_override);
  applyJointPDOverride(qp_input->joint_pd_override, robot_state, pid_out, w_qdd);


  qp_output->q_ref = pid_out.q_ref;

  // mu
  // NOTE: we're using the same mu for all supports
  double mu;
  if (qp_input->num_support_data == 0) {
    mu = 1.0;
  } else {
    mu = qp_input->support_data[0].mu;
    for (int i=1; i < qp_input->num_support_data; i++) {
      if (qp_input->support_data[i].mu != mu) {
        mexWarnMsgTxt("Currently, we assume that all supports have the same value of mu");
      }
    }
  }

  const int dim = 3, // 3D
  nd = 2*m_surface_tangents; // for friction cone approx, hard coded for now
  
  assert(nu+6 == nq);

  std::vector<DesiredBodyAcceleration> desired_body_accelerations;
  desired_body_accelerations.resize(qp_input->num_tracked_bodies);
  Vector6d body_v_des, body_vdot_des;
  Vector6d body_vdot;
  Isometry3d body_pose_des;

  for (int i=0; i < qp_input->num_tracked_bodies; i++) {
    if (qp_input->body_motion_data[i].body_id == 0)
      mexErrMsgTxt("Body motion data with body id 0\n");
    int body_or_frame_id0 = qp_input->body_motion_data[i].body_id - 1;
    int true_body_id0 = pdata->r->parseBodyOrFrameID(body_or_frame_id0, NULL);
    double weight = params->body_motion[true_body_id0].weight;
    desired_body_accelerations[i].body_or_frame_id0 = body_or_frame_id0;
    Map<Vector4d> quat_task_to_world(qp_input->body_motion_data[i].quat_task_to_world);
    Map<Vector3d> translation_task_to_world(qp_input->body_motion_data[i].translation_task_to_world);
    desired_body_accelerations[i].T_task_to_world.linear() = quat2rotmat(quat_task_to_world);
    desired_body_accelerations[i].T_task_to_world.translation() = translation_task_to_world;
    Map<Vector3d> xyz_kp_multiplier(qp_input->body_motion_data[i].xyz_kp_multiplier);
    Map<Vector3d> xyz_damping_ratio_multiplier(qp_input->body_motion_data[i].xyz_damping_ratio_multiplier);
    double expmap_kp_multiplier = qp_input->body_motion_data[i].expmap_kp_multiplier;
    double expmap_damping_ratio_multiplier = qp_input->body_motion_data[i].expmap_damping_ratio_multiplier;
    memcpy(desired_body_accelerations[i].weight_multiplier.data(),qp_input->body_motion_data[i].weight_multiplier,sizeof(double)*6);
    pdata->r->findKinematicPath(desired_body_accelerations[i].body_path,0,desired_body_accelerations[i].body_or_frame_id0);
<<<<<<< HEAD

    auto spline = decodePiecewisePolynomial(qp_input->body_motion_data[i].spline);
    evaluateXYZExpmapCubicSpline(robot_state.t, spline, body_pose_des, body_v_des, body_vdot_des);
=======
    Map<Matrix<double, 6, 4,RowMajor>>coefs_rowmaj(&qp_input->body_motion_data[i].coefs[0][0]);
    Matrix<double, 6, 4> coefs = coefs_rowmaj;
    double t_spline = std::max(qp_input->body_motion_data[i].ts[0], std::min(qp_input->body_motion_data[i].ts[1], robot_state.t));
>>>>>>> aede0304

    Vector6d body_Kp;
    body_Kp.head<3>() = (params->body_motion[true_body_id0].Kp.head<3>().array()*xyz_kp_multiplier.array()).matrix();
    body_Kp.tail<3>() = params->body_motion[true_body_id0].Kp.tail<3>()*expmap_kp_multiplier;
    Vector6d body_Kd;
    body_Kd.head<3>() = (params->body_motion[true_body_id0].Kd.head<3>().array()*xyz_damping_ratio_multiplier.array()*xyz_kp_multiplier.array().sqrt()).matrix();
    body_Kd.tail<3>() = params->body_motion[true_body_id0].Kd.tail<3>()*sqrt(expmap_kp_multiplier)*expmap_damping_ratio_multiplier;
<<<<<<< HEAD
=======
    evaluateXYZExpmapCubicSplineSegment(t_spline - qp_input->body_motion_data[i].ts[0], coefs, body_pose_des, body_v_des, body_vdot_des);
>>>>>>> aede0304

    desired_body_accelerations[i].body_vdot = bodySpatialMotionPD(pdata->r, robot_state, body_or_frame_id0, body_pose_des, body_v_des, body_vdot_des, body_Kp, body_Kd,desired_body_accelerations[i].T_task_to_world);
    
    desired_body_accelerations[i].weight = weight;
    desired_body_accelerations[i].accel_bounds = params->body_motion[true_body_id0].accel_bounds;
    desired_body_accelerations[i].control_pose_when_in_contact = qp_input->body_motion_data[i].control_pose_when_in_contact;
  }

  int n_body_accel_eq_constraints = 0;
  for (int i=0; i < desired_body_accelerations.size(); i++) {
    if (desired_body_accelerations[i].weight < 0)
      n_body_accel_eq_constraints++;
  }

  MatrixXd R_DQyD_ls = R_ls + D_ls.transpose()*Qy*D_ls;

  pdata->r->doKinematicsNew(robot_state.q, robot_state.qd);

  //---------------------------------------------------------------------

  int num_active_contact_pts=0;
  for (std::vector<SupportStateElement,Eigen::aligned_allocator<SupportStateElement>>::iterator iter = active_supports.begin(); iter!=active_supports.end(); iter++) {
    num_active_contact_pts += iter->contact_pts.size();
  }

  // handle external wrenches to compensate for
  typedef GradientVar<double, TWIST_SIZE, 1> WrenchGradientVarType;
  std::map<int, std::unique_ptr<GradientVar<double, TWIST_SIZE, 1>> > f_ext;
  for (auto it = qp_input->body_wrench_data.begin(); it != qp_input->body_wrench_data.end(); ++it) {
    const drake::lcmt_body_wrench_data& body_wrench_data = *it;
    int body_id = body_wrench_data.body_id - 1;
    f_ext[body_id] = std::unique_ptr<WrenchGradientVarType>(new WrenchGradientVarType(TWIST_SIZE, 1, nq, 0));
    f_ext[body_id]->value() = Map<const Matrix<double, TWIST_SIZE, 1> >(body_wrench_data.wrench);
  }

  pdata->H = pdata->r->massMatrix<double>().value();
  pdata->C = pdata->r->inverseDynamics(f_ext).value();

  pdata->H_float = pdata->H.topRows(6);
  pdata->H_act = pdata->H.bottomRows(nu);
  pdata->C_float = pdata->C.head<6>();
  pdata->C_act = pdata->C.tail(nu);

  bool include_angular_momentum = (params->W_kdot.array().maxCoeff() > 1e-10);

  if (include_angular_momentum) {
    pdata->Ag = pdata->r->centroidalMomentumMatrix<double>(0).value();
    pdata->Agdot_times_v = pdata->r->centroidalMomentumMatrixDotTimesV<double>(0).value();
    pdata->Ak = pdata->Ag.topRows<3>();
    pdata->Akdot_times_v = pdata->Agdot_times_v.topRows<3>();
  }
  Vector3d xcom;
  // consider making all J's into row-major
  

  if(!pdata->r->getUseNewKinsol())
  {
    pdata->r->getCOM(xcom);
    pdata->r->getCOMJac(pdata->J);
    MatrixXd Jdot;
    pdata->r->getCOMJacDot(Jdot);
    pdata->Jdotv = Jdot*robot_state.qd;
    pdata->J_xy = pdata->J.topRows(2);
    pdata->Jdotv_xy = pdata->Jdotv.head<2>();
  }
  else
  {
    GradientVar<double,3,1> xcom_grad = pdata->r->centerOfMass<double>(1);
    xcom = xcom_grad.value();
    pdata->J = xcom_grad.gradient().value();
    GradientVar<double,3,1> comdotv_grad = pdata->r->centerOfMassJacobianDotTimesV<double>(0);
    pdata->Jdotv = comdotv_grad.value();
    pdata->J_xy = pdata->J.topRows(2);
    pdata->Jdotv_xy = pdata->Jdotv.head<2>();
  }

  MatrixXd Jcom;
  VectorXd Jcomdotv;

  if (x0.size()==6) {
    Jcom = pdata->J;
    Jcomdotv = pdata->Jdotv;
  }
  else {
    Jcom = pdata->J_xy;
    Jcomdotv = pdata->Jdotv_xy;
  }
  
  MatrixXd B,JB,Jp,normals;
  VectorXd Jpdotv;
  int nc = contactConstraintsBV(pdata->r,num_active_contact_pts,mu,active_supports,pdata->map_ptr,B,JB,Jp,Jpdotv,normals,pdata->default_terrain_height);
  int neps = nc*dim;

  VectorXd x_bar,xlimp;
  MatrixXd D_float(6,JB.cols()), D_act(nu,JB.cols());
  if (nc>0) {
    if (x0.size()==6) {
      // x,y,z com 
      xlimp.resize(6); 
      xlimp.topRows(3) = xcom;
      xlimp.bottomRows(3) = Jcom*robot_state.qd;
    }
    else {
      xlimp.resize(4); 
      xlimp.topRows(2) = xcom.topRows(2);
      xlimp.bottomRows(2) = Jcom*robot_state.qd;
    }
    x_bar = xlimp-x0;

    D_float = JB.topRows(6);
    D_act = JB.bottomRows(nu);
  }

  int nf = nc*nd; // number of contact force variables
  int nparams = nq+nf+neps;

  Vector3d kdot_des; 
  if (include_angular_momentum) {
    VectorXd k = pdata->Ak*robot_state.qd;
    kdot_des = -params->Kp_ang*k; // TODO: parameterize
  }
  
  //----------------------------------------------------------------------
  // QP cost function ----------------------------------------------------
  //
  //  min: ybar*Qy*ybar + ubar*R*ubar + (2*S*xbar + s1)*(A*x + B*u) +
  //    w_qdd*quad(qddot_ref - qdd) + w_eps*quad(epsilon) +
  //    w_grf*quad(beta) + quad(kdot_des - (A*qdd + Adot*qd))  
  VectorXd f(nparams);
  {      
    if (nc > 0) {
      // NOTE: moved Hqp calcs below, because I compute the inverse directly for FastQP (and sparse Hqp for gurobi)
      VectorXd tmp = C_ls*xlimp;
      VectorXd tmp1 = Jcomdotv;
      MatrixXd tmp2 = R_DQyD_ls*Jcom;

      pdata->fqp = tmp.transpose()*Qy*D_ls*Jcom;
      // mexPrintf("fqp head: %f %f %f\n", pdata->fqp(0), pdata->fqp(1), pdata->fqp(2));
      pdata->fqp += tmp1.transpose()*tmp2;
      pdata->fqp += (S*x_bar + 0.5*s1).transpose()*B_ls*Jcom;
      pdata->fqp -= u0.transpose()*tmp2;
      pdata->fqp -= y0.transpose()*Qy*D_ls*Jcom;
      pdata->fqp -= (w_qdd.array()*pid_out.qddot_des.array()).matrix().transpose();
      if (include_angular_momentum) {
        pdata->fqp += pdata->Akdot_times_v.transpose()*params->W_kdot*pdata->Ak;
        pdata->fqp -= kdot_des.transpose()*params->W_kdot*pdata->Ak;
      }
      f.head(nq) = pdata->fqp.transpose();
     } else {
      f.head(nq) = -pid_out.qddot_des;
    } 
  }
  f.tail(nf+neps) = VectorXd::Zero(nf+neps);

  int neq = 6+neps+6*n_body_accel_eq_constraints+qp_input->whole_body_data.num_constrained_dofs;
  MatrixXd Aeq = MatrixXd::Zero(neq,nparams);
  VectorXd beq = VectorXd::Zero(neq);
  
  // constrained floating base dynamics
  //  H_float*qdd - J_float'*lambda - Dbar_float*beta = -C_float
  Aeq.topLeftCorner(6,nq) = pdata->H_float;
  beq.topRows(6) = -pdata->C_float;
    
  if (nc>0) {
    Aeq.block(0,nq,6,nc*nd) = -D_float;
  }
  
  if (nc > 0) {
    // relative acceleration constraint
    Aeq.block(6,0,neps,nq) = Jp;
    Aeq.block(6,nq,neps,nf) = MatrixXd::Zero(neps,nf);  // note: obvious sparsity here
    Aeq.block(6,nq+nf,neps,neps) = MatrixXd::Identity(neps,neps);             // note: obvious sparsity here
    beq.segment(6,neps) = -Jpdotv -params->Kp_accel*Jp*robot_state.qd; 
  }    
  
  // add in body spatial equality constraints
  // VectorXd body_vdot;
  int equality_ind = 6+neps;
  MatrixXd Jb(6,nq);
  Vector6d Jbdotv;	
  for (int i=0; i<desired_body_accelerations.size(); i++) {
    if (desired_body_accelerations[i].weight < 0) { // negative implies constraint
      int body_id0 = pdata->r->parseBodyOrFrameID(desired_body_accelerations[i].body_or_frame_id0,(Matrix4d*)nullptr);
      if (desired_body_accelerations[i].control_pose_when_in_contact || !inSupport(active_supports,body_id0)) {
        auto J_geometric = pdata->r->geometricJacobian<double>(0,desired_body_accelerations[i].body_or_frame_id0,desired_body_accelerations[i].body_or_frame_id0,0,true,(std::vector<int>*)nullptr);
        auto J_geometric_dot_times_v = pdata->r->geometricJacobianDotTimesV<double>(0,desired_body_accelerations[i].body_or_frame_id0,desired_body_accelerations[i].body_or_frame_id0,0); 
        Matrix<double,6,Dynamic> Jb_compact = J_geometric.value();
        Jb = pdata->r->compactToFull<Matrix<double,6,Dynamic>>(Jb_compact,desired_body_accelerations[i].body_path.joint_path,true);
        Jbdotv = J_geometric_dot_times_v.value();

        if (qp_input->body_motion_data[i].in_floating_base_nullspace) {
          Jb.block(0,0,6,6) = MatrixXd::Zero(6,6);
          // Jbdot.block(0,0,6,6) = MatrixXd::Zero(6,6);
        }
        for (int j=0; j<6; j++) {
          if (!std::isnan(desired_body_accelerations[i].body_vdot(j))) {
            Aeq.block(equality_ind,0,1,nq) = Jb.row(j);
            beq[equality_ind++] = -Jbdotv(j) + desired_body_accelerations[i].body_vdot(j);
          }
        }
      }
    }
  }

  if (qp_input->whole_body_data.num_constrained_dofs>0) {
    // add joint acceleration constraints
    for (int i=0; i<qp_input->whole_body_data.num_constrained_dofs; i++) {
      Aeq(equality_ind,(int)condof[i]-1) = 1;
      beq[equality_ind++] = pid_out.qddot_des[(int)condof[i]-1];
    }
  }  
  
  int n_ineq = 2*nu+2*6*desired_body_accelerations.size();
  MatrixXd Ain = MatrixXd::Zero(n_ineq,nparams);  // note: obvious sparsity here
  VectorXd bin = VectorXd::Zero(n_ineq);

  // linear input saturation constraints
  // u=B_act'*(H_act*qdd + C_act - Jz_act'*z - Dbar_act*beta)
  // using transpose instead of inverse because B is orthogonal
  Ain.topLeftCorner(nu,nq) = pdata->B_act.transpose()*pdata->H_act;
  Ain.block(0,nq,nu,nc*nd) = -pdata->B_act.transpose()*D_act;
  bin.head(nu) = -pdata->B_act.transpose()*pdata->C_act + pdata->umax;

  Ain.block(nu,0,nu,nparams) = -1*Ain.block(0,0,nu,nparams);
  bin.segment(nu,nu) = pdata->B_act.transpose()*pdata->C_act - pdata->umin;

  int constraint_start_index = 2*nu;
  for (int i=0; i<desired_body_accelerations.size(); i++) {
    auto J_geometric = pdata->r->geometricJacobian<double>(0,desired_body_accelerations[i].body_or_frame_id0,desired_body_accelerations[i].body_or_frame_id0 ,0,true,(std::vector<int>*)nullptr);
    auto J_geometric_dot_times_v = pdata->r->geometricJacobianDotTimesV<double>(0,desired_body_accelerations[i].body_or_frame_id0,desired_body_accelerations[i].body_or_frame_id0,0);
    Matrix<double,6,Dynamic>Jb_compact = J_geometric.value();
    Jb = pdata->r->compactToFull<Matrix<double,6,Dynamic>>(Jb_compact,desired_body_accelerations[i].body_path.joint_path,true);
    Jbdotv = J_geometric_dot_times_v.value();

    if (qp_input->body_motion_data[i].in_floating_base_nullspace) {
      Jb.block(0,0,6,6) = MatrixXd::Zero(6,6);
      // Jbdot.block(0,0,6,6) = MatrixXd::Zero(6,6);
    }
    Ain.block(constraint_start_index,0,6,pdata->r->num_positions) = Jb;
    bin.segment(constraint_start_index,6) = -Jbdotv + desired_body_accelerations[i].accel_bounds.max;
    constraint_start_index += 6;
    Ain.block(constraint_start_index,0,6,pdata->r->num_positions) = -Jb;
    bin.segment(constraint_start_index,6) = Jbdotv - desired_body_accelerations[i].accel_bounds.min;
    constraint_start_index += 6;
  }
       
  for (int i=0; i<n_ineq; i++) {
    // remove inf constraints---needed by gurobi
    if (std::isinf(double(bin(i)))) {
      Ain.row(i) = 0*Ain.row(i);
      bin(i)=0;
    }  
  }

  GRBmodel * model = nullptr;
  int info=-1;
  
  // set obj,lb,up
  VectorXd lb(nparams), ub(nparams);
  lb.head(nq) = pdata->qdd_lb;
  ub.head(nq) = pdata->qdd_ub;
  lb.segment(nq,nf) = VectorXd::Zero(nf);
  ub.segment(nq,nf) = 1e3*VectorXd::Ones(nf);
  lb.tail(neps) = -params->slack_limit*VectorXd::Ones(neps);
  ub.tail(neps) = params->slack_limit*VectorXd::Ones(neps);

  VectorXd alpha(nparams);

  MatrixXd Qnfdiag(nf,1), Qneps(neps,1);
  std::vector<MatrixXd*> QBlkDiag( nc>0 ? 3 : 1 );  // nq, nf, neps   // this one is for gurobi
  
  VectorXd w = (w_qdd.array() + REG).matrix();

  if (nc != pdata->state.num_active_contact_pts) {
    // Number of contact points has changed, so our active set is invalid
    pdata->state.active.clear();
  }
  pdata->state.num_active_contact_pts = nc;

  #ifdef USE_MATRIX_INVERSION_LEMMA
  double max_body_accel_weight = -numeric_limits<double>::infinity();
  for (int i=0; i < desired_body_accelerations.size(); i++) {
    max_body_accel_weight = max(max_body_accel_weight, desired_body_accelerations[i].weight);
  }
  bool include_body_accel_cost_terms = desired_body_accelerations.size() > 0 && max_body_accel_weight > 1e-10;
  if (pdata->use_fast_qp > 0 && !include_angular_momentum && !include_body_accel_cost_terms)
  { 
    // TODO: update to include angular momentum, body accel objectives.

    //    We want Hqp inverse, which I can compute efficiently using the
    //    matrix inversion lemma (see wikipedia):
    //    inv(A + U'CV) = inv(A) - inv(A)*U* inv([ inv(C)+ V*inv(A)*U ]) V inv(A)
    if (nc>0) {
      MatrixXd Wi = ((1/(w_qdd.array() + REG)).matrix()).asDiagonal();
      if (R_DQyD_ls.trace()>1e-15) { // R_DQyD_ls is not zero
        pdata->Hqp = Wi - Wi*Jcom.transpose()*(R_DQyD_ls.inverse() + Jcom*Wi*Jcom.transpose()).inverse()*Jcom*Wi;
      }
    } 
    else {
      pdata->Hqp = MatrixXd::Constant(nq,1,1/(1+REG));
    }

    #ifdef TEST_FAST_QP
      if (nc>0) {
        MatrixXd Hqp_test(nq,nq);
        MatrixXd W = w.asDiagonal();
        Hqp_test = (Jcom.transpose()*R_DQyD_ls*Jcom + W).inverse();
        if (((Hqp_test-pdata->Hqp).array().abs()).maxCoeff() > 1e-6) {
          mexErrMsgTxt("Q submatrix inverse from matrix inversion lemma does not match direct Q inverse.");
        }
      }
    #endif

    Qnfdiag = MatrixXd::Constant(nf,1,1/REG);
    Qneps = MatrixXd::Constant(neps,1,1/(.001+REG));

    QBlkDiag[0] = &pdata->Hqp;
    if (nc>0) {
      QBlkDiag[1] = &Qnfdiag;
      QBlkDiag[2] = &Qneps;     // quadratic slack var cost, Q(nparams-neps:end,nparams-neps:end)=eye(neps)
    }

    MatrixXd Ain_lb_ub(n_ineq+2*nparams,nparams);
    VectorXd bin_lb_ub(n_ineq+2*nparams);
    Ain_lb_ub << Ain,            // note: obvious sparsity here
    -MatrixXd::Identity(nparams,nparams),
    MatrixXd::Identity(nparams,nparams);
    bin_lb_ub << bin, -lb, ub;

    for (std::set<int>::iterator it = pdata->state.active.begin(); it != pdata->state.active.end(); it++) {
      if (std::isnan(bin_lb_ub(*it)) || std::isinf(bin_lb_ub(*it))) {
        pdata->state.active.clear();
        break;
      }
    }

    info = fastQPThatTakesQinv(QBlkDiag, f, Aeq, beq, Ain_lb_ub, bin_lb_ub, pdata->state.active, alpha);

    //if (info<0)   mexPrintf("fastQP info = %d.  Calling gurobi.\n", info);
  }
  else {
  #endif

    if (nc>0) {
      pdata->Hqp = Jcom.transpose()*R_DQyD_ls*Jcom;
      if (include_angular_momentum) {
        pdata->Hqp += pdata->Ak.transpose()*params->W_kdot*pdata->Ak;
      }
      pdata->Hqp += w_qdd.asDiagonal();
      pdata->Hqp += REG*MatrixXd::Identity(nq,nq);
    } else {
      pdata->Hqp = (1+REG)*MatrixXd::Identity(nq,nq);
    }

    // add in body spatial acceleration cost terms
    for (int i=0; i<desired_body_accelerations.size(); i++) {
      if (desired_body_accelerations[i].weight > 0) {
        int body_id0 = pdata->r->parseBodyOrFrameID(desired_body_accelerations[i].body_or_frame_id0,(Matrix4d*)nullptr);
        if (desired_body_accelerations[i].control_pose_when_in_contact || !inSupport(active_supports,body_id0)) {
          auto J_geometric = pdata->r->geometricJacobian<double>(0,desired_body_accelerations[i].body_or_frame_id0,desired_body_accelerations[i].body_or_frame_id0,0,true,(std::vector<int>*)nullptr);
          auto J_geometric_dot_times_v = pdata->r->geometricJacobianDotTimesV<double>(0,desired_body_accelerations[i].body_or_frame_id0,desired_body_accelerations[i].body_or_frame_id0,0);
          Matrix<double,6,Dynamic> Jb_compact = J_geometric.value();
          Jb = pdata->r->compactToFull<Matrix<double,6,Dynamic>>(Jb_compact,desired_body_accelerations[i].body_path.joint_path,true);
          Jbdotv = J_geometric_dot_times_v.value();

          if (qp_input->body_motion_data[i].in_floating_base_nullspace) {
            Jb.block(0,0,6,6) = MatrixXd::Zero(6,6);
            // Jbdot.block(0,0,6,6) = MatrixXd::Zero(6,6);
          }
          for (int j=0; j<6; j++) {
            if (!std::isnan(desired_body_accelerations[i].body_vdot[j])) {
              pdata->Hqp += desired_body_accelerations[i].weight*desired_body_accelerations[i].weight_multiplier(j)*(Jb.row(j)).transpose()*Jb.row(j);
              f.head(nq).noalias() += desired_body_accelerations[i].weight*desired_body_accelerations[i].weight_multiplier(j)*(Jbdotv(j) - desired_body_accelerations[i].body_vdot[j])*Jb.row(j).transpose();
            }
          }
        }
      }
    }

    Qnfdiag = MatrixXd::Constant(nf,1,params->w_grf+REG);
    Qneps = MatrixXd::Constant(neps,1,params->w_slack+REG);

    QBlkDiag[0] = &pdata->Hqp;
    if (nc>0) {
      QBlkDiag[1] = &Qnfdiag;
      QBlkDiag[2] = &Qneps;     // quadratic slack var cost, Q(nparams-neps:end,nparams-neps:end)=eye(neps)
    }


    MatrixXd Ain_lb_ub(n_ineq+2*nparams,nparams);
    VectorXd bin_lb_ub(n_ineq+2*nparams);
    Ain_lb_ub << Ain,            // note: obvious sparsity here
    -MatrixXd::Identity(nparams,nparams),
    MatrixXd::Identity(nparams,nparams);
    bin_lb_ub << bin, -lb, ub;

    for (std::set<int>::iterator it = pdata->state.active.begin(); it != pdata->state.active.end(); it++) {
      if (std::isnan(bin_lb_ub(*it)) || std::isinf(bin_lb_ub(*it))) {
        pdata->state.active.clear();
        break;
      }
    }

    if (pdata->use_fast_qp > 0)
    { // set up and call fastqp
      info = fastQP(QBlkDiag, f, Aeq, beq, Ain_lb_ub, bin_lb_ub, pdata->state.active, alpha);
      //if (info<0)    mexPrintf("fastQP info=%d... calling Gurobi.\n", info);
    }
    else {
      // use gurobi active set 
      model = gurobiActiveSetQP(pdata->env,QBlkDiag,f,Aeq,beq,Ain,bin,lb,ub,pdata->state.vbasis,pdata->state.vbasis_len,pdata->state.cbasis,pdata->state.cbasis_len,alpha);
      CGE(GRBgetintattr(model,"NumVars",&(pdata->state.vbasis_len)), pdata->env);
      CGE(GRBgetintattr(model,"NumConstrs",&(pdata->state.cbasis_len)), pdata->env);
      info=66;
      //info = -1;
    }

    if (info<0) {
      model = gurobiQP(pdata->env,QBlkDiag,f,Aeq,beq,Ain,bin,lb,ub,pdata->state.active,alpha);
      int status; CGE(GRBgetintattr(model, "Status", &status), pdata->env);
      //if (status!=2) mexPrintf("Gurobi reports non-optimal status = %d\n", status);
    }
  #ifdef USE_MATRIX_INVERSION_LEMMA
  }
  #endif

  //----------------------------------------------------------------------
  // Solve for inputs ----------------------------------------------------
  qp_output->qdd = alpha.head(nq);

  VectorXd beta = alpha.segment(nq,nc*nd);

  // use transpose because B_act is orthogonal
  qp_output->u = pdata->B_act.transpose()*(pdata->H_act*qp_output->qdd + pdata->C_act - D_act*beta);
  for (int i=0; i < qp_output->u.size(); i++) {
    if (isnan(qp_output->u(i))) qp_output->u(i) = 0;
  }
  //y = pdata->B_act.jacobiSvd(ComputeThinU|ComputeThinV).solve(pdata->H_act*qdd + pdata->C_act - Jz_act.transpose()*lambda - D_act*beta);

  bool foot_contact[2];
  foot_contact[0] = b_contact_force(pdata->rpc.body_ids.l_foot) == 1;
  foot_contact[1] = b_contact_force(pdata->rpc.body_ids.r_foot) == 1;
  qp_output->qd_ref = velocityReference(pdata, robot_state.t, robot_state.q, robot_state.qd, qp_output->qdd, foot_contact, &(params->vref_integrator), &(pdata->rpc));

  // Remember t for next time around
  pdata->state.t_prev = robot_state.t;

  // If a debug pointer was passed in, fill it with useful data
  if (debug) {
    debug->active_supports.resize(active_supports.size());
    for (int i=0; i < active_supports.size(); i++) {
      debug->active_supports[i] = active_supports[i];
    }
    debug->nc = nc;
    debug->normals = normals;
    debug->B = B;
    debug->alpha = alpha;
    debug->f = f;
    debug->Aeq = Aeq;
    debug->beq = beq;
    debug->Ain_lb_ub = Ain_lb_ub;
    debug->bin_lb_ub = bin_lb_ub;
    debug->Qnfdiag = Qnfdiag;
    debug->Qneps = Qneps;
    debug->x_bar = x_bar;
    debug->S = S;
    debug->s1 = s1;
    debug->s1dot = s1dot;
    debug->s2dot = qp_input->zmp_data.s2dot;
    debug->A_ls = A_ls;
    debug->B_ls = B_ls;
    debug->Jcom = Jcom;
    debug->Jcomdotv = Jcomdotv;
    debug->beta = beta;
  }

  // if we used gurobi, clean up
  if (model) { 
    GRBfreemodel(model); 
  } 
  //  GRBfreeenv(env);

  return info;
<<<<<<< HEAD
}

void parsePositionIndices(const mxArray *pobj, std::map<std::string, VectorXi> &position_indices) {
  int num_fields = mxGetNumberOfFields(pobj);
  for (int i=0; i < num_fields; ++i) {
    const mxArray* pfield = mxGetFieldByNumber(pobj, 0, i);
    Map<VectorXd> indices_double(mxGetPrSafe(pfield), mxGetNumberOfElements(pfield));
    VectorXi indices = indices_double.cast<int> ();
    position_indices[std::string(mxGetFieldNameByNumber(pobj, i))] = indices;
  }
  return;
}

void parseContactGroups(const mxArray* pobj, std::vector<RobotPropertyCache::ContactGroupNameToContactPointsMap> &contact_groups) {
  const int num_groups = mxGetNumberOfElements(pobj);
  contact_groups.reserve(num_groups);

  for (int i=0; i < num_groups; ++i) {
    RobotPropertyCache::ContactGroupNameToContactPointsMap groups;
    const mxArray* cell_obj = mxGetCell(pobj, i);
    int num_fields = mxGetNumberOfFields(cell_obj);
    for (int j=0; j < num_fields; ++j) {
      const mxArray* pfield = mxGetFieldByNumber(cell_obj, 0, j);
      if (mxGetM(pfield) != 3) {
        mexErrMsgTxt("expected contact points of size 3xN");
      }
      Map<Matrix<double, 3, Dynamic>> pts(mxGetPrSafe(pfield), 3, mxGetN(pfield));
      groups[std::string(mxGetFieldNameByNumber(cell_obj, j))] = pts;
    }
    contact_groups.push_back(groups);
  }
  return;
}

void parseRobotPropertyCache(const mxArray *rpc_obj, RobotPropertyCache *rpc) {
  const mxArray *pobj;

  parsePositionIndices(mxGetFieldSafe(rpc_obj, "position_indices"), rpc->position_indices);
  parseContactGroups(mxGetFieldSafe(rpc_obj, "contact_groups"), rpc->contact_groups);

  rpc->body_ids.r_foot = (int) mxGetScalar(myGetField(myGetField(rpc_obj, "body_ids"), "r_foot")) - 1;
  rpc->body_ids.l_foot = (int) mxGetScalar(myGetField(myGetField(rpc_obj, "body_ids"), "l_foot")) - 1;
  rpc->body_ids.pelvis = (int) mxGetScalar(myGetField(myGetField(rpc_obj, "body_ids"), "pelvis")) - 1;

  pobj = myGetField(rpc_obj, "actuated_indices");
  Map<VectorXd>actuated_indices(mxGetPrSafe(pobj), mxGetNumberOfElements(pobj));
  rpc->actuated_indices = actuated_indices.cast<int>().array() - 1;

  pobj = myGetField(rpc_obj, "num_bodies");
  rpc->num_bodies = (int) mxGetScalar(pobj);

  return;
}
=======
}
>>>>>>> aede0304
<|MERGE_RESOLUTION|>--- conflicted
+++ resolved
@@ -6,7 +6,6 @@
 
 #define LEG_INTEGRATOR_DEACTIVATION_MARGIN 0.05
 
-<<<<<<< HEAD
 double logisticSigmoid(double L, double k, double x, double x0) {
   // Compute the value of the logistic sigmoid f(x) = L / (1 + exp(-k(x - x0)))
   return L / (1.0 + exp(-k * (x - x0)));
@@ -36,28 +35,6 @@
   }
   return PiecewisePolynomial<double>(poly_matrices, ts);
 }
-=======
-template<int M, int N>
-void matlabToCArrayOfArrays(const mxArray *source, const int idx, const char *fieldname, double *destination)  {
-  // Matlab arrays come in as column-major data. To represent a matrix in C++, as we do in our LCM messages, we need an array of arrays. But that convention results in a row-major storage, so we have to be careful about how we copy data in. 
-  const mxArray *field = mxGetField(source, idx, fieldname);
-  if (!field) {
-    field = mxGetPropertySafe(source, idx, fieldname);
-  }
-  sizecheck(field, M, N);
-  Map<Matrix<double, M, N>>A(mxGetPrSafe(field));
-  // C is row-major, matlab is column-major
-  Matrix<double, N, M> A_t = A.transpose();
-  memcpy(destination, A_t.data(), sizeof(double)*M*N);
-  return;
-}
-
-double logisticSigmoid(double L, double k, double x, double x0) {
-  // Compute the value of the logistic sigmoid f(x) = L / (1 + exp(-k(x - x0)))
-  return L / (1.0 + exp(-k * (x - x0)));
-}
-
->>>>>>> aede0304
 
 std::shared_ptr<drake::lcmt_qp_controller_input> encodeQPInputLCM(const mxArray *qp_input) {
   // Take a matlab data structure corresponding to a QPInputConstantHeight object and parse it down to its representation as an equivalent LCM message. 
@@ -140,19 +117,10 @@
     for (int i=0; i < nbod; i++) {
       msg->body_motion_data[i].timestamp = msg->timestamp;
       msg->body_motion_data[i].body_id = (int32_t) mxGetScalar(mxGetFieldSafe(body_motion_data, i, "body_id"));
-<<<<<<< HEAD
 
       PiecewisePolynomial<double> spline = matlabToPiecewisePolynomial(body_motion_data, i);
       encodePiecewisePolynomial(spline, msg->body_motion_data[i].spline);
 
-=======
-      memcpy(msg->body_motion_data[i].ts, mxGetPrSafe(mxGetFieldSafe(body_motion_data, i, "ts")), 2*sizeof(double));
-      const mxArray* coefs = mxGetFieldSafe(body_motion_data, i, "coefs");
-      if (mxGetNumberOfDimensions(coefs) != 3) mexErrMsgTxt("coefs should be a dimension-3 array");
-      const mwSize* dim = mxGetDimensions(coefs);
-      if (dim[0] != 6 || dim[1] != 1 || dim[2] != 4) mexErrMsgTxt("coefs should be size 6x1x4");
-      matlabToCArrayOfArrays<6, 4>(body_motion_data, i, "coefs", &msg->body_motion_data[i].coefs[0][0]);
->>>>>>> aede0304
       msg->body_motion_data[i].in_floating_base_nullspace = static_cast<bool>(mxGetScalar(mxGetFieldSafe(body_motion_data, i, "in_floating_base_nullspace")));
       msg->body_motion_data[i].control_pose_when_in_contact = static_cast<bool>(mxGetScalar(mxGetFieldSafe(body_motion_data, i, "control_pose_when_in_contact")));
       const mxArray* quat_task_to_world = mxGetFieldSafe(body_motion_data, i, "quat_task_to_world"); 
@@ -290,26 +258,16 @@
 
   VectorXd qdd_limited = qdd;
   // Do not wind the vref integrator up against the joint limits for the legs
-<<<<<<< HEAD
   for (i=0; i < rpc->position_indices.at("r_leg").size(); i++) {
     int pos_ind = rpc->position_indices.at("r_leg")(i);
-=======
-  for (i=0; i < rpc->position_indices.r_leg.size(); i++) {
-    int pos_ind = rpc->position_indices.r_leg(i);
->>>>>>> aede0304
     if (q(pos_ind) <= pdata->r->joint_limit_min(pos_ind) + LEG_INTEGRATOR_DEACTIVATION_MARGIN) {
       qdd_limited(pos_ind) = std::max(qdd(pos_ind), 0.0);
     } else if (q(pos_ind) >= pdata->r->joint_limit_max(pos_ind) - LEG_INTEGRATOR_DEACTIVATION_MARGIN) {
       qdd_limited(pos_ind) = std::min(qdd(pos_ind), 0.0);
     }
   }
-<<<<<<< HEAD
   for (i=0; i < rpc->position_indices.at("l_leg").size(); i++) {
     int pos_ind = rpc->position_indices.at("l_leg")(i);
-=======
-  for (i=0; i < rpc->position_indices.l_leg.size(); i++) {
-    int pos_ind = rpc->position_indices.l_leg(i);
->>>>>>> aede0304
     if (q(pos_ind) <= pdata->r->joint_limit_min(pos_ind) + LEG_INTEGRATOR_DEACTIVATION_MARGIN) {
       qdd_limited(pos_ind) = std::max(qdd(pos_ind), 0.0);
     } else if (q(pos_ind) >= pdata->r->joint_limit_max(pos_ind) - LEG_INTEGRATOR_DEACTIVATION_MARGIN) {
@@ -386,11 +344,7 @@
   return available_supports;
 }
 
-<<<<<<< HEAD
-void addJointSoftLimits(const JointSoftLimitParams &params, const DrakeRobotState &robot_state, const VectorXd &q_des, std::vector<SupportStateElement> &supports, std::vector<drake::lcmt_joint_pd_override> &joint_pd_override) {
-=======
 void addJointSoftLimits(const JointSoftLimitParams &params, const DrakeRobotState &robot_state, const VectorXd &q_des, std::vector<SupportStateElement,Eigen::aligned_allocator<SupportStateElement>> &supports, std::vector<drake::lcmt_joint_pd_override> &joint_pd_override) {
->>>>>>> aede0304
   Matrix<bool, Dynamic, 1> has_joint_override = Matrix<bool, Dynamic, 1>::Zero(q_des.size());
   for (std::vector<drake::lcmt_joint_pd_override>::iterator it = joint_pd_override.begin(); it != joint_pd_override.end(); ++it) {
     has_joint_override(it->position_ind - 1) = true;
@@ -468,13 +422,8 @@
   Map<Matrix<double, 4, 1>> s1dot(&qp_input->zmp_data.s1dot[0][0]);
 
   // Active supports
-<<<<<<< HEAD
-  std::vector<SupportStateElement> available_supports = loadAvailableSupports(qp_input);
-  std::vector<SupportStateElement> active_supports = getActiveSupports(pdata->r, pdata->map_ptr, robot_state.q, robot_state.qd, available_supports, b_contact_force, params->contact_threshold, pdata->default_terrain_height);
-=======
   std::vector<SupportStateElement,Eigen::aligned_allocator<SupportStateElement>> available_supports = loadAvailableSupports(qp_input);
   std::vector<SupportStateElement,Eigen::aligned_allocator<SupportStateElement>> active_supports = getActiveSupports(pdata->r, pdata->map_ptr, robot_state.q, robot_state.qd, available_supports, b_contact_force, params->contact_threshold, pdata->default_terrain_height);
->>>>>>> aede0304
 
 
   // // whole_body_data
@@ -536,15 +485,9 @@
     double expmap_damping_ratio_multiplier = qp_input->body_motion_data[i].expmap_damping_ratio_multiplier;
     memcpy(desired_body_accelerations[i].weight_multiplier.data(),qp_input->body_motion_data[i].weight_multiplier,sizeof(double)*6);
     pdata->r->findKinematicPath(desired_body_accelerations[i].body_path,0,desired_body_accelerations[i].body_or_frame_id0);
-<<<<<<< HEAD
 
     auto spline = decodePiecewisePolynomial(qp_input->body_motion_data[i].spline);
     evaluateXYZExpmapCubicSpline(robot_state.t, spline, body_pose_des, body_v_des, body_vdot_des);
-=======
-    Map<Matrix<double, 6, 4,RowMajor>>coefs_rowmaj(&qp_input->body_motion_data[i].coefs[0][0]);
-    Matrix<double, 6, 4> coefs = coefs_rowmaj;
-    double t_spline = std::max(qp_input->body_motion_data[i].ts[0], std::min(qp_input->body_motion_data[i].ts[1], robot_state.t));
->>>>>>> aede0304
 
     Vector6d body_Kp;
     body_Kp.head<3>() = (params->body_motion[true_body_id0].Kp.head<3>().array()*xyz_kp_multiplier.array()).matrix();
@@ -552,10 +495,6 @@
     Vector6d body_Kd;
     body_Kd.head<3>() = (params->body_motion[true_body_id0].Kd.head<3>().array()*xyz_damping_ratio_multiplier.array()*xyz_kp_multiplier.array().sqrt()).matrix();
     body_Kd.tail<3>() = params->body_motion[true_body_id0].Kd.tail<3>()*sqrt(expmap_kp_multiplier)*expmap_damping_ratio_multiplier;
-<<<<<<< HEAD
-=======
-    evaluateXYZExpmapCubicSplineSegment(t_spline - qp_input->body_motion_data[i].ts[0], coefs, body_pose_des, body_v_des, body_vdot_des);
->>>>>>> aede0304
 
     desired_body_accelerations[i].body_vdot = bodySpatialMotionPD(pdata->r, robot_state, body_or_frame_id0, body_pose_des, body_v_des, body_vdot_des, body_Kp, body_Kd,desired_body_accelerations[i].T_task_to_world);
     
@@ -1039,7 +978,6 @@
   //  GRBfreeenv(env);
 
   return info;
-<<<<<<< HEAD
 }
 
 void parsePositionIndices(const mxArray *pobj, std::map<std::string, VectorXi> &position_indices) {
@@ -1092,7 +1030,4 @@
   rpc->num_bodies = (int) mxGetScalar(pobj);
 
   return;
-}
-=======
-}
->>>>>>> aede0304
+}