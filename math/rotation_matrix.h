#pragma once

#include <cmath>
#include <limits>
#include <string>

#include <Eigen/Dense>
#include <fmt/format.h>

#include "drake/common/drake_assert.h"
#include "drake/common/drake_bool.h"
#include "drake/common/drake_copyable.h"
#include "drake/common/drake_throw.h"
#include "drake/common/eigen_types.h"
#include "drake/common/never_destroyed.h"
#include "drake/common/symbolic.h"
#include "drake/common/symbolic_cond_literals.h"
#include "drake/math/roll_pitch_yaw.h"

namespace drake {
namespace math {

/// This class represents a 3x3 rotation matrix between two arbitrary frames
/// A and B and helps ensure users create valid rotation matrices.  This class
/// relates right-handed orthogonal unit vectors Ax, Ay, Az fixed in frame A
/// to right-handed orthogonal unit vectors Bx, By, Bz fixed in frame B.
/// The monogram notation for the rotation matrix relating A to B is `R_AB`.
/// An example that gives context to this rotation matrix is `v_A = R_AB * v_B`,
/// where `v_B` denotes an arbitrary vector v expressed in terms of Bx, By, Bz
/// and `v_A` denotes vector v expressed in terms of Ax, Ay, Az.
/// See @ref multibody_quantities for monogram notation for dynamics.
/// See @ref orientation_discussion "a discussion on rotation matrices".
///
/// @note This class does not store the frames associated with a rotation matrix
/// nor does it enforce strict proper usage of this class with vectors.
///
/// @note When assertions are enabled, several methods in this class
/// do a validity check and throw an exception (std::logic_error) if the
/// rotation matrix is invalid.  When assertions are disabled,
/// many of these validity checks are skipped (which helps improve speed).
/// In addition, these validity tests are only performed for scalar types for
/// which drake::scalar_predicate<T>::is_bool is `true`. For instance, validity
/// checks are not performed when T is symbolic::Expression.
///
/// @authors Paul Mitiguy (2018) Original author.
/// @authors Drake team (see https://drake.mit.edu/credits).
///
/// @tparam T The underlying scalar type. Must be a valid Eigen scalar.
///
/// Instantiated templates for the following kinds of T's are provided:
///
/// - double
/// - AutoDiffXd
/// - symbolic::Expression
template <typename T>
class RotationMatrix {
 public:
  DRAKE_DEFAULT_COPY_AND_MOVE_AND_ASSIGN(RotationMatrix)

  /// Constructs a 3x3 identity %RotationMatrix -- which corresponds to
  /// aligning two frames (so that unit vectors Ax = Bx, Ay = By, Az = Bz).
  RotationMatrix() : R_AB_(Matrix3<T>::Identity()) {}

  /// Constructs a %RotationMatrix from a Matrix3.
  /// @param[in] R an allegedly valid rotation matrix.
  /// @throws std::logic_error in debug builds if R fails IsValid(R).
  explicit RotationMatrix(const Matrix3<T>& R) { set(R); }

  /// Constructs a %RotationMatrix from an Eigen::Quaternion.
  /// @param[in] quaternion a non-zero, finite quaternion which may or may not
  /// have unit length [i.e., `quaternion.norm()` does not have to be 1].
  /// @throws std::logic_error in debug builds if the rotation matrix
  /// R that is built from `quaternion` fails IsValid(R).  For example, an
  /// exception is thrown if `quaternion` is zero or contains a NaN or infinity.
  /// @note This method has the effect of normalizing its `quaternion` argument,
  /// without the inefficiency of the square-root associated with normalization.
  // TODO(mitiguy) Although this method is fairly efficient, consider adding an
  // optional second argument if `quaternion` is known to be normalized apriori
  // or for some reason the calling site does not want `quaternion` normalized.
  explicit RotationMatrix(const Eigen::Quaternion<T>& quaternion) {
    // Cost for various way to create a rotation matrix from a quaternion.
    // Eigen quaternion.toRotationMatrix() = 12 multiplies, 12 adds.
    // Drake  QuaternionToRotationMatrix() = 12 multiplies, 12 adds.
    // Extra cost for two_over_norm_squared =  4 multiplies,  3 adds, 1 divide.
    // Extra cost if normalized = 4 multiplies, 3 adds, 1 sqrt, 1 divide.
    const T two_over_norm_squared = T(2) / quaternion.squaredNorm();
    set(QuaternionToRotationMatrix(quaternion, two_over_norm_squared));
  }

  /// Constructs a %RotationMatrix from an Eigen::AngleAxis.
  /// @param[in] theta_lambda an Eigen::AngleAxis whose associated axis (vector
  /// direction herein called `lambda`) is non-zero and finite, but which may or
  /// may not have unit length [i.e., `lambda.norm()` does not have to be 1].
  /// @throws std::logic_error in debug builds if the rotation matrix
  /// R that is built from `theta_lambda` fails IsValid(R).  For example, an
  /// exception is thrown if `lambda` is zero or contains a NaN or infinity.
  // @internal In general, the %RotationMatrix constructed by passing a non-unit
  // `lambda` to this method is different than the %RotationMatrix produced by
  // converting `lambda` to an un-normalized quaternion and calling the
  // %RotationMatrix constructor (above) with that un-normalized quaternion.
  // TODO(mitiguy) Consider adding an optional second argument if `lambda` is
  // known to be normalized apriori or calling site does not want normalization.
  explicit RotationMatrix(const Eigen::AngleAxis<T>& theta_lambda) {
    const Vector3<T>& lambda = theta_lambda.axis();
    const T norm = lambda.norm();
    const T& theta = theta_lambda.angle();
    set(Eigen::AngleAxis<T>(theta, lambda / norm).toRotationMatrix());
  }

  // TODO(@mitiguy) Add Sherm/Goldstein's way to visualize rotation sequences.
  /// Constructs a %RotationMatrix from an %RollPitchYaw.  In other words,
  /// makes the %RotationMatrix for a Space-fixed (extrinsic) X-Y-Z rotation by
  /// "roll-pitch-yaw" angles `[r, p, y]`, which is equivalent to a Body-fixed
  /// (intrinsic) Z-Y-X rotation by "yaw-pitch-roll" angles `[y, p, r]`.
  /// @param[in] rpy radian measures of three angles [roll, pitch, yaw].
  /// @param[in] rpy a %RollPitchYaw which is a Space-fixed (extrinsic) X-Y-Z
  /// rotation with "roll-pitch-yaw" angles `[r, p, y]` or equivalently a Body-
  /// fixed (intrinsic) Z-Y-X rotation with "yaw-pitch-roll" angles `[y, p, r]`.
  /// @note Denoting roll `r`, pitch `p`, yaw `y`, this method returns a
  /// rotation matrix `R_AD` equal to the matrix multiplication shown below.
  /// ```
  ///        ⎡cos(y) -sin(y)  0⎤   ⎡ cos(p)  0  sin(p)⎤   ⎡1      0        0 ⎤
  /// R_AD = ⎢sin(y)  cos(y)  0⎥ * ⎢     0   1      0 ⎥ * ⎢0  cos(r)  -sin(r)⎥
  ///        ⎣    0       0   1⎦   ⎣-sin(p)  0  cos(p)⎦   ⎣0  sin(r)   cos(r)⎦
  ///      =       R_AB          *        R_BC          *        R_CD
  /// ```
  /// @note In this discussion, A is the Space frame and D is the Body frame.
  /// One way to visualize this rotation sequence is by introducing intermediate
  /// frames B and C (useful constructs to understand this rotation sequence).
  /// Initially, the frames are aligned so `Di = Ci = Bi = Ai (i = x, y, z)`.
  /// Then D is subjected to successive right-handed rotations relative to A.
  /// @li 1st rotation R_CD: %Frame D rotates relative to frames C, B, A by a
  /// roll angle `r` about `Dx = Cx`.  Note: D and C are no longer aligned.
  /// @li 2nd rotation R_BC: Frames D, C (collectively -- as if welded together)
  /// rotate relative to frame B, A by a pitch angle `p` about `Cy = By`.
  /// Note: C and B are no longer aligned.
  /// @li 3rd rotation R_AB: Frames D, C, B (collectively -- as if welded)
  /// rotate relative to frame A by a roll angle `y` about `Bz = Az`.
  /// Note: B and A are no longer aligned.
  explicit RotationMatrix(const RollPitchYaw<T>& rpy) {
    const T& r = rpy.roll_angle();
    const T& p = rpy.pitch_angle();
    const T& y = rpy.yaw_angle();
    using std::sin;
    using std::cos;
    const T c0 = cos(r), c1 = cos(p), c2 = cos(y);
    const T s0 = sin(r), s1 = sin(p), s2 = sin(y);
    const T c2_s1 = c2 * s1, s2_s1 = s2 * s1;
    const T Rxx = c2 * c1;
    const T Rxy = c2_s1 * s0 - s2 * c0;
    const T Rxz = c2_s1 * c0 + s2 * s0;
    const T Ryx = s2 * c1;
    const T Ryy = s2_s1 * s0 + c2 * c0;
    const T Ryz = s2_s1 * c0 - c2 * s0;
    const T Rzx = -s1;
    const T Rzy = c1 * s0;
    const T Rzz = c1 * c0;
    SetFromOrthonormalRows(Vector3<T>(Rxx, Rxy, Rxz),
                           Vector3<T>(Ryx, Ryy, Ryz),
                           Vector3<T>(Rzx, Rzy, Rzz));
  }

  /// (Advanced) Makes the %RotationMatrix `R_AB` from right-handed orthogonal
  /// unit vectors `Bx`, `By`, `Bz` so the columns of `R_AB` are `[Bx, By, Bz]`.
  /// @param[in] Bx first unit vector in right-handed orthogonal set.
  /// @param[in] By second unit vector in right-handed orthogonal set.
  /// @param[in] Bz third unit vector in right-handed orthogonal set.
  /// @throws std::logic_error in debug builds if `R_AB` fails IsValid(R_AB).
  /// @note In release builds, the caller can subsequently test if `R_AB` is,
  /// in fact, a valid %RotationMatrix by calling `R_AB.IsValid()`.
  /// @note The rotation matrix `R_AB` relates two sets of right-handed
  /// orthogonal unit vectors, namely Ax, Ay, Az and Bx, By, Bz.
  /// The rows of `R_AB` are Ax, Ay, Az expressed in frame B (i.e.,`Ax_B`,
  /// `Ay_B`, `Az_B`).  The columns of `R_AB` are Bx, By, Bz expressed in
  /// frame A (i.e., `Bx_A`, `By_A`, `Bz_A`).
  static RotationMatrix<T> MakeFromOrthonormalColumns(
      const Vector3<T>& Bx, const Vector3<T>& By, const Vector3<T>& Bz) {
    RotationMatrix<T> R(DoNotInitializeMemberFields{});
    R.SetFromOrthonormalColumns(Bx, By, Bz);
    return R;
  }

  /// (Advanced) Makes the %RotationMatrix `R_AB` from right-handed orthogonal
  /// unit vectors `Ax`, `Ay`, `Az` so the rows of `R_AB` are `[Ax, Ay, Az]`.
  /// @param[in] Ax first unit vector in right-handed orthogonal set.
  /// @param[in] Ay second unit vector in right-handed orthogonal set.
  /// @param[in] Az third unit vector in right-handed orthogonal set.
  /// @throws std::logic_error in debug builds if `R_AB` fails IsValid(R_AB).
  /// @note In release builds, the caller can subsequently test if `R_AB` is,
  /// in fact, a valid %RotationMatrix by calling `R_AB.IsValid()`.
  /// @note The rotation matrix `R_AB` relates two sets of right-handed
  /// orthogonal unit vectors, namely Ax, Ay, Az and Bx, By, Bz.
  /// The rows of `R_AB` are Ax, Ay, Az expressed in frame B (i.e.,`Ax_B`,
  /// `Ay_B`, `Az_B`).  The columns of `R_AB` are Bx, By, Bz expressed in
  /// frame A (i.e., `Bx_A`, `By_A`, `Bz_A`).
  static RotationMatrix<T> MakeFromOrthonormalRows(
      const Vector3<T>& Ax, const Vector3<T>& Ay, const Vector3<T>& Az) {
    RotationMatrix<T> R(DoNotInitializeMemberFields{});
    R.SetFromOrthonormalRows(Ax, Ay, Az);
    return R;
  }

  /// Makes the %RotationMatrix `R_AB` associated with rotating a frame B
  /// relative to a frame A by an angle `theta` about unit vector `Ax = Bx`.
  /// @param[in] theta radian measure of rotation angle about Ax.
  /// @note Orientation is same as Eigen::AngleAxis<T>(theta, Vector3d::UnitX().
  /// @note `R_AB` relates two frames A and B having unit vectors Ax, Ay, Az and
  /// Bx, By, Bz.  Initially, `Bx = Ax`, `By = Ay`, `Bz = Az`, then B undergoes
  /// a right-handed rotation relative to A by an angle `theta` about `Ax = Bx`.
  /// ```
  ///        ⎡ 1       0                 0  ⎤
  /// R_AB = ⎢ 0   cos(theta)   -sin(theta) ⎥
  ///        ⎣ 0   sin(theta)    cos(theta) ⎦
  /// ```
  static RotationMatrix<T> MakeXRotation(const T& theta) {
    Matrix3<T> R;
    using std::sin;
    using std::cos;
    const T c = cos(theta), s = sin(theta);
    // clang-format off
    R << 1,  0,  0,
         0,  c, -s,
         0,  s,  c;
    // clang-format on
    return RotationMatrix(R);
  }

  /// Makes the %RotationMatrix `R_AB` associated with rotating a frame B
  /// relative to a frame A by an angle `theta` about unit vector `Ay = By`.
  /// @param[in] theta radian measure of rotation angle about Ay.
  /// @note Orientation is same as Eigen::AngleAxis<T>(theta, Vector3d::UnitY().
  /// @note `R_AB` relates two frames A and B having unit vectors Ax, Ay, Az and
  /// Bx, By, Bz.  Initially, `Bx = Ax`, `By = Ay`, `Bz = Az`, then B undergoes
  /// a right-handed rotation relative to A by an angle `theta` about `Ay = By`.
  /// ```
  ///        ⎡  cos(theta)   0   sin(theta) ⎤
  /// R_AB = ⎢          0    1           0  ⎥
  ///        ⎣ -sin(theta)   0   cos(theta) ⎦
  /// ```
  static RotationMatrix<T> MakeYRotation(const T& theta) {
    Matrix3<T> R;
    using std::sin;
    using std::cos;
    const T c = cos(theta), s = sin(theta);
    // clang-format off
    R <<  c,  0,  s,
          0,  1,  0,
         -s,  0,  c;
    // clang-format on
    return RotationMatrix(R);
  }

  /// Makes the %RotationMatrix `R_AB` associated with rotating a frame B
  /// relative to a frame A by an angle `theta` about unit vector `Az = Bz`.
  /// @param[in] theta radian measure of rotation angle about Az.
  /// @note Orientation is same as Eigen::AngleAxis<T>(theta, Vector3d::UnitZ().
  /// @note `R_AB` relates two frames A and B having unit vectors Ax, Ay, Az and
  /// Bx, By, Bz.  Initially, `Bx = Ax`, `By = Ay`, `Bz = Az`, then B undergoes
  /// a right-handed rotation relative to A by an angle `theta` about `Az = Bz`.
  /// ```
  ///        ⎡ cos(theta)  -sin(theta)   0 ⎤
  /// R_AB = ⎢ sin(theta)   cos(theta)   0 ⎥
  ///        ⎣         0            0    1 ⎦
  /// ```
  static RotationMatrix<T> MakeZRotation(const T& theta) {
    Matrix3<T> R;
    using std::sin;
    using std::cos;
    const T c = cos(theta), s = sin(theta);
    // clang-format off
    R << c, -s,  0,
         s,  c,  0,
         0,  0,  1;
    // clang-format on
    return RotationMatrix(R);
  }

  /// Creates a %RotationMatrix templatized on a scalar type U from a
  /// %RotationMatrix templatized on scalar type T.  For example,
  /// ```
  /// RotationMatrix<double> source = RotationMatrix<double>::Identity();
  /// RotationMatrix<AutoDiffXd> foo = source.cast<AutoDiffXd>();
  /// ```
  /// @tparam U Scalar type on which the returned %RotationMatrix is templated.
  /// @note `RotationMatrix<From>::cast<To>()` creates a new
  /// `RotationMatrix<To>` from a `RotationMatrix<From>` but only if
  /// type `To` is constructible from type `From`.
  /// This cast method works in accordance with Eigen's cast method for Eigen's
  /// %Matrix3 that underlies this %RotationMatrix.  For example, Eigen
  /// currently allows cast from type double to AutoDiffXd, but not vice-versa.
  template <typename U>
  RotationMatrix<U> cast() const {
    const Matrix3<U> m = R_AB_.template cast<U>();
    return RotationMatrix<U>(m, true);
  }

  /// Sets `this` %RotationMatrix from a Matrix3.
  /// @param[in] R an allegedly valid rotation matrix.
  /// @throws std::logic_error in debug builds if R fails IsValid(R).
  void set(const Matrix3<T>& R) {
    DRAKE_ASSERT_VOID(ThrowIfNotValid(R));
    SetUnchecked(R);
  }

  /// Returns the 3x3 identity %RotationMatrix.
  // @internal This method's name was chosen to mimic Eigen's Identity().
  static const RotationMatrix<T>& Identity() {
    static const never_destroyed<RotationMatrix<T>> kIdentity;
    return kIdentity.access();
  }

  /// Returns `R_BA = R_AB⁻¹`, the inverse (transpose) of this %RotationMatrix.
  /// @note For a valid rotation matrix `R_BA = R_AB⁻¹ = R_ABᵀ`.
  // @internal This method's name was chosen to mimic Eigen's inverse().
  RotationMatrix<T> inverse() const {
    return RotationMatrix<T>(R_AB_.transpose());
  }

  /// Returns `R_BA = R_AB⁻¹`, the transpose of this %RotationMatrix.
  /// @note For a valid rotation matrix `R_BA = R_AB⁻¹ = R_ABᵀ`.
  // @internal This method's name was chosen to mimic Eigen's transpose().
  RotationMatrix<T> transpose() const {
    return RotationMatrix<T>(R_AB_.transpose());
  }

  /// Returns the Matrix3 underlying a %RotationMatrix.
  /// @see col(), row()
  const Matrix3<T>& matrix() const { return R_AB_; }

  /// Returns `this` rotation matrix's iᵗʰ row (i = 0, 1, 2).
  /// For `this` rotation matrix R_AB (which relates right-handed
  /// sets of orthogonal unit vectors Ax, Ay, Az to Bx, By, Bz),
  /// - row(0) returns Ax_B (Ax expressed in terms of Bx, By, Bz).
  /// - row(1) returns Ay_B (Ay expressed in terms of Bx, By, Bz).
  /// - row(2) returns Az_B (Az expressed in terms of Bx, By, Bz).
  /// @param[in] index requested row index (0 <= index <= 2).
  /// @see col(), matrix()
  /// @throws In debug builds, asserts (0 <= index <= 2).
  /// @note For efficiency and consistency with Eigen, this method returns
  /// the same quantity returned by Eigen's row() operator.
  /// The returned quantity can be assigned in various ways, e.g., as
  /// `const auto& Az_B = row(2);` or `RowVector3<T> Az_B = row(2);`
  const Eigen::Block<const Matrix3<T>, 1, 3, false> row(int index) const {
    // The returned value from this method mimics Eigen's row() method which was
    // found in  Eigen/src/plugins/BlockMethods.h.  The Eigen Matrix3 R_AB_ that
    // underlies this class is a column major matrix.  To return a row,
    // InnerPanel = false is passed as the last template parameter above.
    DRAKE_ASSERT(0 <= index && index <= 2);
    return R_AB_.row(index);
  }

  /// Returns `this` rotation matrix's iᵗʰ column (i = 0, 1, 2).
  /// For `this` rotation matrix R_AB (which relates right-handed
  /// sets of orthogonal unit vectors Ax, Ay, Az to Bx, By, Bz),
  /// - col(0) returns Bx_A (Bx expressed in terms of Ax, Ay, Az).
  /// - col(1) returns By_A (By expressed in terms of Ax, Ay, Az).
  /// - col(2) returns Bz_A (Bz expressed in terms of Ax, Ay, Az).
  /// @param[in] index requested column index (0 <= index <= 2).
  /// @see row(), matrix()
  /// @throws In debug builds, asserts (0 <= index <= 2).
  /// @note For efficiency and consistency with Eigen, this method returns
  /// the same quantity returned by Eigen's col() operator.
  /// The returned quantity can be assigned in various ways, e.g., as
  /// `const auto& Bz_A = col(2);` or `Vector3<T> Bz_A = col(2);`
  const Eigen::Block<const Matrix3<T>, 3, 1, true> col(int index) const {
    // The returned value from this method mimics Eigen's col() method which was
    // found in  Eigen/src/plugins/BlockMethods.h.  The Eigen Matrix3 R_AB_ that
    // underlies this class is a column major matrix.  To return a column,
    // InnerPanel = true is passed as the last template parameter above.
    DRAKE_ASSERT(0 <= index && index <= 2);
    return R_AB_.col(index);
  }

  /// In-place multiply of `this` rotation matrix `R_AB` by `other` rotation
  /// matrix `R_BC`.  On return, `this` is set to equal `R_AB * R_BC`.
  /// @param[in] other %RotationMatrix that post-multiplies `this`.
  /// @returns `this` rotation matrix which has been multiplied by `other`.
  /// @note It is possible (albeit improbable) to create an invalid rotation
  /// matrix by accumulating round-off error with a large number of multiplies.
  RotationMatrix<T>& operator*=(const RotationMatrix<T>& other) {
    SetUnchecked(matrix() * other.matrix());
    return *this;
  }

  /// Calculates `this` rotation matrix `R_AB` multiplied by `other` rotation
  /// matrix `R_BC`, returning the composition `R_AB * R_BC`.
  /// @param[in] other %RotationMatrix that post-multiplies `this`.
  /// @returns rotation matrix that results from `this` multiplied by `other`.
  /// @note It is possible (albeit improbable) to create an invalid rotation
  /// matrix by accumulating round-off error with a large number of multiplies.
  RotationMatrix<T> operator*(const RotationMatrix<T>& other) const {
    return RotationMatrix<T>(matrix() * other.matrix(), true);
  }

  /// Calculates `this` rotation matrix R multiplied by an arbitrary Vector3.
  /// @param[in] v 3x1 vector that post-multiplies `this`.
  /// @returns 3x1 vector that results from `R * v`.
  Vector3<T> operator*(const Vector3<T>& v) const {
    return Vector3<T>(matrix() * v);
  }

  /// Returns how close the matrix R is to to being a 3x3 orthonormal matrix by
  /// computing `‖R ⋅ Rᵀ - I‖∞` (i.e., the maximum absolute value of the
  /// difference between the elements of R ⋅ Rᵀ and the 3x3 identity matrix).
  /// @param[in] R matrix being checked for orthonormality.
  /// @returns `‖R ⋅ Rᵀ - I‖∞`
  static T GetMeasureOfOrthonormality(const Matrix3<T>& R) {
    const Matrix3<T> m = R * R.transpose();
    return GetMaximumAbsoluteDifference(m, Matrix3<T>::Identity());
  }

  /// Tests if a generic Matrix3 has orthonormal vectors to within the threshold
  /// specified by `tolerance`.
  /// @param[in] R an allegedly orthonormal rotation matrix.
  /// @param[in] tolerance maximum allowable absolute difference between R * Rᵀ
  /// and the identity matrix I, i.e., checks if `‖R ⋅ Rᵀ - I‖∞ <= tolerance`.
  /// @returns `true` if R is an orthonormal matrix.
  static boolean<T> IsOrthonormal(const Matrix3<T>& R, double tolerance) {
    return GetMeasureOfOrthonormality(R) <= tolerance;
  }

  /// Tests if a generic Matrix3 seems to be a proper orthonormal rotation
  /// matrix to within the threshold specified by `tolerance`.
  /// @param[in] R an allegedly valid rotation matrix.
  /// @param[in] tolerance maximum allowable absolute difference of `R * Rᵀ`
  /// and the identity matrix I (i.e., checks if `‖R ⋅ Rᵀ - I‖∞ <= tolerance`).
  /// @returns `true` if R is a valid rotation matrix.
  static boolean<T> IsValid(const Matrix3<T>& R, double tolerance) {
    return IsOrthonormal(R, tolerance) && R.determinant() > 0;
  }

  /// Tests if a generic Matrix3 is a proper orthonormal rotation matrix to
  /// within the threshold of get_internal_tolerance_for_orthonormality().
  /// @param[in] R an allegedly valid rotation matrix.
  /// @returns `true` if R is a valid rotation matrix.
  static boolean<T> IsValid(const Matrix3<T>& R) {
    return IsValid(R, get_internal_tolerance_for_orthonormality());
  }

  /// Tests if `this` rotation matrix R is a proper orthonormal rotation matrix
  /// to within the threshold of get_internal_tolerance_for_orthonormality().
  /// @returns `true` if `this` is a valid rotation matrix.
  boolean<T> IsValid() const { return IsValid(matrix()); }

  /// Returns `true` if `this` is exactly equal to the identity matrix.
  boolean<T> IsExactlyIdentity() const {
    return matrix() == Matrix3<T>::Identity();
  }

  /// Returns true if `this` is equal to the identity matrix to within the
  /// threshold of get_internal_tolerance_for_orthonormality().
  boolean<T> IsIdentityToInternalTolerance() const {
    return IsNearlyEqualTo(matrix(), Matrix3<T>::Identity(),
                           get_internal_tolerance_for_orthonormality());
  }

  /// Compares each element of `this` to the corresponding element of `other`
  /// to check if they are the same to within a specified `tolerance`.
  /// @param[in] other %RotationMatrix to compare to `this`.
  /// @param[in] tolerance maximum allowable absolute difference between the
  /// matrix elements in `this` and `other`.
  /// @returns `true` if `‖this - other‖∞ <= tolerance`.
  boolean<T> IsNearlyEqualTo(const RotationMatrix<T>& other,
                             double tolerance) const {
    return IsNearlyEqualTo(matrix(), other.matrix(), tolerance);
  }

  /// Compares each element of `this` to the corresponding element of `other`
  /// to check if they are exactly the same.
  /// @param[in] other %RotationMatrix to compare to `this`.
  /// @returns true if each element of `this` is exactly equal to the
  /// corresponding element in `other`.
  boolean<T> IsExactlyEqualTo(const RotationMatrix<T>& other) const {
    return matrix() == other.matrix();
  }

  /// Computes the infinity norm of `this` - `other` (i.e., the maximum absolute
  /// value of the difference between the elements of `this` and `other`).
  /// @param[in] other %RotationMatrix to subtract from `this`.
  /// @returns `‖this - other‖∞`
  T GetMaximumAbsoluteDifference(const RotationMatrix<T>& other) const {
    return GetMaximumAbsoluteDifference(matrix(), other.matrix());
  }

  /// Given an approximate rotation matrix M, finds the %RotationMatrix R
  /// closest to M.  Closeness is measured with a matrix-2 norm (or equivalently
  /// with a Frobenius norm).  Hence, this method creates a %RotationMatrix R
  /// from a 3x3 matrix M by minimizing `‖R - M‖₂` (the matrix-2 norm of (R-M))
  /// subject to `R * Rᵀ = I`, where I is the 3x3 identity matrix.  For this
  /// problem, closeness can also be measured by forming the orthonormal matrix
  /// R whose elements minimize the double-summation `∑ᵢ ∑ⱼ (R(i,j) - M(i,j))²`
  /// where `i = 1:3, j = 1:3`, subject to `R * Rᵀ = I`.  The square-root of
  /// this double-summation is called the Frobenius norm.
  /// @param[in] M a 3x3 matrix.
  /// @param[out] quality_factor.  The quality of M as a rotation matrix.
  /// `quality_factor` = 1 is perfect (M = R). `quality_factor` = 1.25 means
  /// that when M multiplies a unit vector (magnitude 1), a vector of magnitude
  /// as large as 1.25 may result.  `quality_factor` = 0.8 means that when M
  /// multiplies a unit vector, a vector of magnitude as small as 0.8 may
  /// result.  `quality_factor` = 0 means M is singular, so at least one of the
  /// bases related by matrix M does not span 3D space (when M multiples a unit
  /// vector, a vector of magnitude as small as 0 may result).
  /// @returns proper orthonormal matrix R that is closest to M.
  /// @throws std::logic_error if R fails IsValid(R).
  /// @note William Kahan (UC Berkeley) and Hongkai Dai (Toyota Research
  /// Institute) proved that for this problem, the same R that minimizes the
  /// Frobenius norm also minimizes the matrix-2 norm (a.k.a an induced-2 norm),
  /// which is defined [Dahleh, Section 4.2] as the column matrix u which
  /// maximizes `‖(R - M) u‖ / ‖u‖`, where `u ≠ 0`.  Since the matrix-2 norm of
  /// any matrix A is equal to the maximum singular value of A, minimizing the
  /// matrix-2 norm of (R - M) is equivalent to minimizing the maximum singular
  /// value of (R - M).
  ///
  /// - [Dahleh] "Lectures on Dynamic Systems and Controls: Electrical
  /// Engineering and Computer Science, Massachusetts Institute of Technology"
  /// https://ocw.mit.edu/courses/electrical-engineering-and-computer-science/6-241j-dynamic-systems-and-control-spring-2011/readings/MIT6_241JS11_chap04.pdf
  static RotationMatrix<T>
  ProjectToRotationMatrix(const Matrix3<T>& M, T* quality_factor = nullptr) {
    const Matrix3<T> M_orthonormalized =
        ProjectMatrix3ToOrthonormalMatrix3(M, quality_factor);
    ThrowIfNotValid(M_orthonormalized);
    return RotationMatrix<T>(M_orthonormalized, true);
  }

  /// Returns an internal tolerance that checks rotation matrix orthonormality.
  /// @returns internal tolerance (small multiplier of double-precision epsilon)
  /// used to check whether or not a rotation matrix is orthonormal.
  /// @note The tolerance is chosen by developers to ensure a reasonably
  /// valid (orthonormal) rotation matrix.
  /// @note To orthonormalize a 3x3 matrix, use ProjectToRotationMatrix().
  static double get_internal_tolerance_for_orthonormality() {
    return kInternalToleranceForOrthonormality_;
  }

  /// Returns a quaternion q that represents `this` %RotationMatrix.  Since the
  /// quaternion `q` and `-q` represent the same %RotationMatrix, this method
  /// chooses to return a canonical quaternion, i.e., with q(0) >= 0.
  Eigen::Quaternion<T> ToQuaternion() const { return ToQuaternion(R_AB_); }

  /// Returns a unit quaternion q associated with the 3x3 matrix M.  Since the
  /// quaternion `q` and `-q` represent the same %RotationMatrix, this method
  /// chooses to return a canonical quaternion, i.e., with q(0) >= 0.
  /// @param[in] M 3x3 matrix to be made into a quaternion.
  /// @returns a unit quaternion q in canonical form, i.e., with q(0) >= 0.
  /// @throws std::logic_error in debug builds if the quaternion `q`
  /// returned by this method cannot construct a valid %RotationMatrix.
  /// For example, if `M` contains NaNs, `q` will not be a valid quaternion.
  static Eigen::Quaternion<T> ToQuaternion(
      const Eigen::Ref<const Matrix3<T>>& M) {
<<<<<<< HEAD
    // This implementation is adapted from simbody at
    // https://github.com/simbody/simbody/blob/master/SimTKcommon/Mechanics/src/Rotation.cpp

    // Elements of the quaternion, w relates to cos(theta/2).
    T w{}, x{}, y{}, z{};

    const T trace = M.trace();

    using namespace drake::symbolic::cond_literals;  // NOLINT
    ""_mutating_only(&w, &x, &y, &z) =
    ""_if (trace >= M(0, 0) && trace >= M(1, 1) && trace >= M(2, 2)) ^[&]() {  // NOLINT
      // This branch occurs if the trace is larger than any diagonal element.
      w = T(1) + trace;
      x = M(2, 1) - M(1, 2);
      y = M(0, 2) - M(2, 0);
      z = M(1, 0) - M(0, 1);
    } || ""_elif (M(0, 0) >= M(1, 1) && M(0, 0) >= M(2, 2)) ^[&]() {  // NOLINT
      // This branch occurs if M(0,0) is largest among the diagonal elements.
      w = M(2, 1) - M(1, 2);
      x = T(1) - (trace - 2 * M(0, 0));
      y = M(0, 1) + M(1, 0);
      z = M(0, 2) + M(2, 0);
    } || ""_elif (M(1, 1) >= M(2, 2)) ^[&]() {  // NOLINT
      // This branch occurs if M(1,1) is largest among the diagonal elements.
      w = M(0, 2) - M(2, 0);
      x = M(0, 1) + M(1, 0);
      y = T(1) - (trace - 2 * M(1, 1));
      z = M(1, 2) + M(2, 1);
    } || ""_else ^[&]() {
      // This branch occurs if M(2,2) is largest among the diagonal elements.
      w = M(1, 0) - M(0, 1);
      x = M(0, 2) + M(2, 0);
      y = M(1, 2) + M(2, 1);
      z = T(1) - (trace - 2 * M(2, 2));
    };

    // Create a quantity q (which is not yet a quaternion).
    // Note: Eigen's Quaternion constructor does not normalize.
    Eigen::Quaternion<T> q(w, x, y, z);

    // Since the quaternions q and -q correspond to the same rotation matrix,
    // choose to return a canonical quaternion, i.e., with q(0) >= 0.
    const T canonical_factor = if_then_else(w < 0, T(-1), T(1));
=======
    Eigen::Quaternion<T> q = RotationMatrixToUnnormalizedQuaternion(M);

    // Since the quaternions q and -q correspond to the same rotation matrix,
    // choose to return a canonical quaternion, i.e., with q(0) >= 0.
    const T canonical_factor = if_then_else(q.w() < 0, T(-1), T(1));
>>>>>>> a97df5c5

    // The quantity q calculated thus far in this algorithm is not a quaternion
    // with magnitude 1.  It differs from a quaternion in that all elements of
    // q are scaled by the same factor. To return a valid quaternion, q must be
    // normalized so q(0)^2 + q(1)^2 + q(2)^2 + q(3)^2 = 1.
    const T scale = canonical_factor / q.norm();
    q.coeffs() *= scale;

    DRAKE_ASSERT_VOID(ThrowIfNotValid(QuaternionToRotationMatrix(q, T(2))));
    return q;
  }

  /// Utility method to return the Vector4 associated with ToQuaternion().
  /// @see ToQuaternion().
  Vector4<T> ToQuaternionAsVector4() const {
    return ToQuaternionAsVector4(R_AB_);
  }

  /// Utility method to return the Vector4 associated with ToQuaternion(M).
  /// @param[in] M 3x3 matrix to be made into a quaternion.
  /// @see ToQuaternion().
  static Vector4<T> ToQuaternionAsVector4(const Matrix3<T>& M)  {
    const Eigen::Quaternion<T> q = ToQuaternion(M);
    return Vector4<T>(q.w(), q.x(), q.y(), q.z());
  }

  /// Returns an AngleAxis `theta_lambda` containing an angle `theta` and unit
  /// vector (axis direction) `lambda` that represents `this` %RotationMatrix.
  /// @note The orientation and %RotationMatrix associated with `theta * lambda`
  /// is identical to that of `(-theta) * (-lambda)`.  The AngleAxis returned by
  /// this method chooses to have `0 <= theta <= pi`.
  /// @returns an AngleAxis with `0 <= theta <= pi` and a unit vector `lambda`.
  Eigen::AngleAxis<T> ToAngleAxis() const {
    const Eigen::AngleAxis<T> theta_lambda(this->matrix());
    return theta_lambda;
  }

 private:
  // Make RotationMatrix<U> templatized on any typename U be a friend of a
  // %RotationMatrix templatized on any other typename T.
  // This is needed for the method RotationMatrix<T>::cast<U>() to be able to
  // use the necessary private constructor.
  template <typename U>
  friend class RotationMatrix;

  // Declares the allowable tolerance (small multiplier of double-precision
  // epsilon) used to check whether or not a rotation matrix is orthonormal.
  static constexpr double kInternalToleranceForOrthonormality_{
      128 * std::numeric_limits<double>::epsilon() };

  // Constructs a RotationMatrix without initializing the underlying 3x3 matrix.
  struct DoNotInitializeMemberFields{};
  explicit RotationMatrix(DoNotInitializeMemberFields) {}

  // Constructs a %RotationMatrix from a Matrix3.  No check is performed to test
  // whether or not the parameter R is a valid rotation matrix.
  // @param[in] R an allegedly valid rotation matrix.
  // @note The second parameter is just a dummy to distinguish this constructor
  // from one of the public constructors.
  RotationMatrix(const Matrix3<T>& R, bool) : R_AB_(R) {}

  // Sets `this` %RotationMatrix from a Matrix3.  No check is performed to
  // test whether or not the parameter R is a valid rotation matrix.
  // @param[in] R an allegedly valid rotation matrix.
  void SetUnchecked(const Matrix3<T>& R) { R_AB_ = R; }

  // Sets `this` %RotationMatrix `R_AB` from right-handed orthogonal unit
  // vectors `Bx`, `By`, `Bz` so that the columns of `this` are `[Bx, By, Bz]`.
  // @param[in] Bx first unit vector in right-handed orthogonal basis.
  // @param[in] By second unit vector in right-handed orthogonal basis.
  // @param[in] Bz third unit vector in right-handed orthogonal basis.
  // @throws std::logic_error in debug builds if `R_AB` fails IsValid(R_AB).
  // @note The rotation matrix `R_AB` relates two sets of right-handed
  // orthogonal unit vectors, namely `Ax`, `Ay`, `Az` and `Bx`, `By`, `Bz`.
  // The rows of `R_AB` are `Ax`, `Ay`, `Az` whereas the
  // columns of `R_AB` are `Bx`, `By`, `Bz`.
  void SetFromOrthonormalColumns(const Vector3<T>& Bx,
                                 const Vector3<T>& By,
                                 const Vector3<T>& Bz) {
    R_AB_.col(0) = Bx;
    R_AB_.col(1) = By;
    R_AB_.col(2) = Bz;
    DRAKE_ASSERT_VOID(ThrowIfNotValid(R_AB_));
  }

  // Sets `this` %RotationMatrix `R_AB` from right-handed orthogonal unit
  // vectors `Ax`, `Ay`, `Az` so that the rows of `this` are `[Ax, Ay, Az]`.
  // @param[in] Ax first unit vector in right-handed orthogonal basis.
  // @param[in] Ay second unit vector in right-handed orthogonal basis.
  // @param[in] Az third unit vector in right-handed orthogonal basis.
  // @throws std::logic_error in debug builds if `R_AB` fails R_AB.IsValid().
  // @see SetFromOrthonormalColumns() for additional notes.
  void SetFromOrthonormalRows(const Vector3<T>& Ax,
                              const Vector3<T>& Ay,
                              const Vector3<T>& Az) {
    R_AB_.row(0) = Ax;
    R_AB_.row(1) = Ay;
    R_AB_.row(2) = Az;
    DRAKE_ASSERT_VOID(ThrowIfNotValid(R_AB_));
  }

  // Computes the infinity norm of R - `other` (i.e., the maximum absolute
  // value of the difference between the elements of R and `other`).
  // @param[in] R matrix from which `other` is subtracted.
  // @param[in] other matrix to subtract from R.
  // @returns `‖R - other‖∞`
  static T GetMaximumAbsoluteDifference(const Matrix3<T>& R,
                                        const Matrix3<T>& other) {
    const Matrix3<T> R_difference = R - other;
    return R_difference.template lpNorm<Eigen::Infinity>();
  }

  // Compares corresponding elements in two matrices to check if they are the
  // same to within a specified `tolerance`.
  // @param[in] R matrix to compare to `other`.
  // @param[in] other matrix to compare to R.
  // @param[in] tolerance maximum allowable absolute difference between the
  // matrix elements in R and `other`.
  // @returns `true` if `‖R - `other`‖∞ <= tolerance`.
  static boolean<T> IsNearlyEqualTo(const Matrix3<T>& R,
                                    const Matrix3<T>& other,
                                    double tolerance) {
    const T R_max_difference = GetMaximumAbsoluteDifference(R, other);
    return R_max_difference <= tolerance;
  }

  // Throws an exception if R is not a valid %RotationMatrix.
  // @param[in] R an allegedly valid rotation matrix.
  // @note If the underlying scalar type T is non-numeric (symbolic), no
  // validity check is made and no assertion is thrown.
  template <typename S = T>
  static typename std::enable_if_t<scalar_predicate<S>::is_bool>
  ThrowIfNotValid(const Matrix3<S>& R);

  template <typename S = T>
  static typename std::enable_if_t<!scalar_predicate<S>::is_bool>
  ThrowIfNotValid(const Matrix3<S>&) {}

  // Given an approximate rotation matrix M, finds the orthonormal matrix R
  // closest to M.  Closeness is measured with a matrix-2 norm (or equivalently
  // with a Frobenius norm).  Hence, this method creates an orthonormal matrix R
  // from a 3x3 matrix M by minimizing `‖R - M‖₂` (the matrix-2 norm of (R-M))
  // subject to `R * Rᵀ = I`, where I is the 3x3 identity matrix.  For this
  // problem, closeness can also be measured by forming the orthonormal matrix R
  // whose elements minimize the double-summation `∑ᵢ ∑ⱼ (R(i,j) - M(i,j))²`
  // where `i = 1:3, j = 1:3`, subject to `R * Rᵀ = I`.  The square-root of
  // this double-summation is called the Frobenius norm.
  // @param[in] M a 3x3 matrix.
  // @param[out] quality_factor.  The quality of M as a rotation matrix.
  // `quality_factor` = 1 is perfect (M = R). `quality_factor` = 1.25 means
  // that when M multiplies a unit vector (magnitude 1), a vector of magnitude
  // as large as 1.25 may result.  `quality_factor` = -1 means M relates two
  // perfectly orthonormal bases, but one is right-handed whereas the other is
  // left-handed (M is a "reflection").  `quality_factor` = -0.8 means M
  // relates a right-handed basis to a left-handed basis and when M multiplies
  // a unit vector, a vector of magnitude as small as 0.8 may result.
  // `quality_factor` = 0 means M is singular, so at least one of the bases
  // related by matrix M does not span 3D space (when M multiples a unit vector,
  // a vector of magnitude as small as 0 may result).
  // @return orthonormal matrix R that is closest to M (note det(R) may be -1).
  // @note The SVD part of this algorithm can be derived as a modification of
  // section 3.2 in http://haralick.org/conferences/pose_estimation.pdf.
  // @note William Kahan (UC Berkeley) and Hongkai Dai (Toyota Research
  // Institute) proved that for this problem, the same R that minimizes the
  // Frobenius norm also minimizes the matrix-2 norm (a.k.a an induced-2 norm),
  // which is defined [Dahleh, Section 4.2] as the column matrix u which
  // maximizes `‖(R - M) u‖ / ‖u‖`, where `u ≠ 0`.  Since the matrix-2 norm of
  // any matrix A is equal to the maximum singular value of A, minimizing the
  // matrix-2 norm of (R - M) is equivalent to minimizing the maximum singular
  // value of (R - M).
  //
  // - [Dahleh] "Lectures on Dynamic Systems and Controls: Electrical
  // Engineering and Computer Science, Massachusetts Institute of Technology"
  // https://ocw.mit.edu/courses/electrical-engineering-and-computer-science/6-241j-dynamic-systems-and-control-spring-2011/readings/MIT6_241JS11_chap04.pdf
  template <typename Derived>
  static Matrix3<typename Derived::Scalar> ProjectMatrix3ToOrthonormalMatrix3(
      const Eigen::MatrixBase<Derived>& M, T* quality_factor) {
    DRAKE_DEMAND(M.rows() == 3 && M.cols() == 3);
    const auto svd = M.jacobiSvd(Eigen::ComputeFullU | Eigen::ComputeFullV);
    if (quality_factor != nullptr) {
      // Singular values are always non-negative and sorted in decreasing order.
      const auto singular_values = svd.singularValues();
      const T s_max = singular_values(0);  // maximum singular value.
      const T s_min = singular_values(2);  // minimum singular value.
      const T s_f = (s_max != 0.0 && s_min < 1.0/s_max) ? s_min : s_max;
      const T det = M.determinant();
      const double sign_det = (det > 0.0) ? 1 : ((det < 0.0) ? -1 : 0);
      *quality_factor = s_f * sign_det;
    }
    return svd.matrixU() * svd.matrixV().transpose();
  }

  // This is a helper method for RotationMatrix::ToQuaternion that returns a
  // Quaternion that is neither sign-canonicalized nor magnitude-normalized.
  //
  // This method is used for scalar types where scalar_predicate<T>::is_bool is
  // true (e.g., T = `double` and T = `AutoDiffXd`).  For types where is_bool
  // is false (e.g., T = `symbolic::Expression`), the alternative specialization
  // below is used instead.  We have two implementations so that this method is
  // as fast and compact as possible when `T = double`.
  //
  // N.B. Keep the math in this method in sync with the other specialization,
  // immediately below.
  template <typename S = T>
  static std::enable_if_t<scalar_predicate<S>::is_bool, Eigen::Quaternion<S>>
  RotationMatrixToUnnormalizedQuaternion(
      const Eigen::Ref<const Matrix3<S>>& M) {
    // This implementation is adapted from simbody at
    // https://github.com/simbody/simbody/blob/master/SimTKcommon/Mechanics/src/Rotation.cpp
    T w, x, y, z;  // Elements of the quaternion, w relates to cos(theta/2).
    const T trace = M.trace();
    if (trace >= M(0, 0) && trace >= M(1, 1) && trace >= M(2, 2)) {
      // This branch occurs if the trace is larger than any diagonal element.
      w = T(1) + trace;
      x = M(2, 1) - M(1, 2);
      y = M(0, 2) - M(2, 0);
      z = M(1, 0) - M(0, 1);
    } else if (M(0, 0) >= M(1, 1) && M(0, 0) >= M(2, 2)) {
      // This branch occurs if M(0,0) is largest among the diagonal elements.
      w = M(2, 1) - M(1, 2);
      x = T(1) - (trace - 2 * M(0, 0));
      y = M(0, 1) + M(1, 0);
      z = M(0, 2) + M(2, 0);
    } else if (M(1, 1) >= M(2, 2)) {
      // This branch occurs if M(1,1) is largest among the diagonal elements.
      w = M(0, 2) - M(2, 0);
      x = M(0, 1) + M(1, 0);
      y = T(1) - (trace - 2 * M(1, 1));
      z = M(1, 2) + M(2, 1);
    } else {
      // This branch occurs if M(2,2) is largest among the diagonal elements.
      w = M(1, 0) - M(0, 1);
      x = M(0, 2) + M(2, 0);
      y = M(1, 2) + M(2, 1);
      z = T(1) - (trace - 2 * M(2, 2));
    }
    // Create a quantity q (which is not yet a unit quaternion).
    // Note: Eigen's Quaternion constructor does not normalize.
    return Eigen::Quaternion<T>(w, x, y, z);
  }

  // Refer to the same-named method above for comments and details about the
  // algorithm being used, the meaning of the branches, etc.  This method is
  // identical except that the if-elseif chain is replaced with a symbolic-
  // conditional formulation.
  //
  // N.B. Keep the math in this method in sync with the other specialization,
  // immediately above.
  template <typename S = T>
  static std::enable_if_t<!scalar_predicate<S>::is_bool, Eigen::Quaternion<S>>
  RotationMatrixToUnnormalizedQuaternion(
      const Eigen::Ref<const Matrix3<S>>& M) {
    const T M00 = M(0, 0); const T M01 = M(0, 1); const T M02 = M(0, 2);
    const T M10 = M(1, 0); const T M11 = M(1, 1); const T M12 = M(1, 2);
    const T M20 = M(2, 0); const T M21 = M(2, 1); const T M22 = M(2, 2);
    const T trace = M00 + M11 + M22;
    auto if_then_else_vec4 = [](
        const boolean<T>& f_cond,
        const Vector4<T>& e_then,
        const Vector4<T>& e_else) -> Vector4<T> {
      return Vector4<T>(
          if_then_else(f_cond, e_then[0], e_else[0]),
          if_then_else(f_cond, e_then[1], e_else[1]),
          if_then_else(f_cond, e_then[2], e_else[2]),
          if_then_else(f_cond, e_then[3], e_else[3]));
    };
    const Vector4<T> wxyz =
        if_then_else_vec4(trace >= M00 && trace >= M11 && trace >= M22, {
          T(1) + trace,
          M21 - M12,
          M02 - M20,
          M10 - M01,
        }, if_then_else_vec4(M00 >= M11 && M00 >= M22, {
          M21 - M12,
          T(1) - (trace - 2 * M00),
          M01 + M10,
          M02 + M20,
        }, if_then_else_vec4(M11 >= M22, {
          M02 - M20,
          M01 + M10,
          T(1) - (trace - 2 * M11),
          M12 + M21,
        }, /* else */ {
          M10 - M01,
          M02 + M20,
          M12 + M21,
          T(1) - (trace - 2 * M22),
        })));
    return Eigen::Quaternion<T>(wxyz(0), wxyz(1), wxyz(2), wxyz(3));
  }

  // Constructs a 3x3 rotation matrix from a Quaternion.
  // @param[in] quaternion a quaternion which may or may not have unit length.
  // @param[in] two_over_norm_squared is supplied by the calling method and is
  // usually pre-computed as `2 / quaternion.squaredNorm()`.  If `quaternion`
  // has already been normalized [`quaternion.norm() = 1`] or there is a reason
  // (unlikely) that the calling method determines that normalization is
  // unwanted, the calling method should just past `two_over_norm_squared = 2`.
  // @internal The cost of Eigen's quaternion.toRotationMatrix() is 12 adds and
  // 12 multiplies.  This method also costs 12 adds and 12 multiplies, but
  // has a provision for an efficient algorithm for always calculating an
  // orthogonal rotation matrix (whereas Eigen's algorithm does not).
  static Matrix3<T> QuaternionToRotationMatrix(
      const Eigen::Quaternion<T>& quaternion, const T& two_over_norm_squared) {
    Matrix3<T> m;

    const T w = quaternion.w();
    const T x = quaternion.x();
    const T y = quaternion.y();
    const T z = quaternion.z();
    const T sx  = two_over_norm_squared * x;  // scaled x-value.
    const T sy  = two_over_norm_squared * y;  // scaled y-value.
    const T sz  = two_over_norm_squared * z;  // scaled z-value.
    const T swx = sx * w;
    const T swy = sy * w;
    const T swz = sz * w;
    const T sxx = sx * x;
    const T sxy = sy * x;
    const T sxz = sz * x;
    const T syy = sy * y;
    const T syz = sz * y;
    const T szz = sz * z;

    m.coeffRef(0, 0) = T(1) - syy - szz;
    m.coeffRef(0, 1) = sxy - swz;
    m.coeffRef(0, 2) = sxz + swy;
    m.coeffRef(1, 0) = sxy + swz;
    m.coeffRef(1, 1) = T(1) - sxx - szz;
    m.coeffRef(1, 2) = syz - swx;
    m.coeffRef(2, 0) = sxz - swy;
    m.coeffRef(2, 1) = syz + swx;
    m.coeffRef(2, 2) = T(1) - sxx - syy;

    return m;
  }

  // Stores the underlying rotation matrix relating two frames (e.g. A and B).
  // For speed, `R_AB_` is uninitialized (public constructors set its value).
  Matrix3<T> R_AB_;
};

/// Abbreviation (alias/typedef) for a RotationMatrix double scalar type.
/// @relates RotationMatrix
using RotationMatrixd = RotationMatrix<double>;

/// Projects an approximate 3 x 3 rotation matrix M onto an orthonormal matrix R
/// so that R is a rotation matrix associated with a angle-axis rotation by an
/// angle θ about a vector direction `axis`, with `angle_lb <= θ <= angle_ub`.
/// @tparam Derived A 3 x 3 matrix
/// @param[in] M the matrix to be projected.
/// @param[in] axis vector direction associated with angle-axis rotation for R.
///            axis can be a non-unit vector, but cannot be the zero vector.
/// @param[in] angle_lb the lower bound of the rotation angle θ.
/// @param[in] angle_ub the upper bound of the rotation angle θ.
/// @return Rotation angle θ of the projected matrix, angle_lb <= θ <= angle_ub
/// @throws std::runtime_error if M is not a 3 x 3 matrix or if
///         axis is the zero vector or if angle_lb > angle_ub.
/// @note This method is useful for reconstructing a rotation matrix for a
/// revolute joint with joint limits.
/// @note This can be formulated as an optimization problem
/// <pre>
///   min_θ trace((R - M)ᵀ*(R - M))
///   subject to R = I + sinθ * A + (1 - cosθ) * A²   (1)
///              angle_lb <= θ <= angle_ub
/// </pre>
/// where A is the cross product matrix of a = axis / axis.norm() = [a₁, a₂, a₃]
/// <pre>
/// A = [ 0  -a₃  a₂]
///     [ a₃  0  -a₁]
///     [-a₂  a₁  0 ]
/// </pre>
/// Equation (1) is the Rodriguez Formula that computes the rotation matrix R
/// from the angle-axis rotation with angle θ and vector direction `axis`.
/// For details, see http://mathworld.wolfram.com/RodriguesRotationFormula.html
/// The objective function can be simplified as
/// <pre>
///    max_θ trace(Rᵀ * M + Mᵀ * R)
/// </pre>
/// By substituting the matrix `R` with the angle-axis representation, the
/// optimization problem is formulated as
/// <pre>
///    max_θ sinθ * trace(Aᵀ*M) - cosθ * trace(Mᵀ * A²)
///    subject to angle_lb <= θ <= angle_ub
/// </pre>
/// By introducing α = atan2(-trace(Mᵀ * A²), trace(Aᵀ*M)), we can compute the
/// optimal θ as
/// <pre>
///    θ = π/2 + 2kπ - α, if angle_lb <= π/2 + 2kπ - α <= angle_ub, k ∈ integers
/// else
///    θ = angle_lb, if sin(angle_lb + α) >= sin(angle_ub + α)
///    θ = angle_ub, if sin(angle_lb + α) <  sin(angle_ub + α)
/// </pre>
/// @see GlobalInverseKinematics for an usage of this function.
template <typename Derived>
double ProjectMatToRotMatWithAxis(const Eigen::MatrixBase<Derived>& M,
                                  const Eigen::Vector3d& axis,
                                  const double angle_lb,
                                  const double angle_ub) {
  using Scalar = typename Derived::Scalar;
  if (M.rows() != 3 || M.cols() != 3) {
    throw std::runtime_error("The input matrix should be of size 3 x 3.");
  }
  if (angle_ub < angle_lb) {
    throw std::runtime_error(
        "The angle upper bound should be no smaller than the angle lower "
            "bound.");
  }
  const double axis_norm = axis.norm();
  if (axis_norm == 0) {
    throw std::runtime_error("The axis argument cannot be the zero vector.");
  }
  const Vector3<Scalar> a = axis / axis_norm;
  Eigen::Matrix3d A;
  // clang-format off
  A <<    0,  -a(2),   a(1),
       a(2),      0,  -a(0),
      -a(1),   a(0),      0;
  // clang-format on
  const Scalar alpha =
      atan2(-(M.transpose() * A * A).trace(), (A.transpose() * M).trace());
  Scalar theta{};
  // The bounds on θ + α is [angle_lb + α, angle_ub + α].
  if (std::isinf(angle_lb) && std::isinf(angle_ub)) {
    theta = M_PI_2 - alpha;
  } else if (std::isinf(angle_ub)) {
    // First if the angle upper bound is inf, start from the angle_lb, and
    // find the angle θ, such that θ + α = 0.5π + 2kπ
    const int k = ceil((angle_lb + alpha - M_PI_2) / (2 * M_PI));
    theta = (2 * k + 0.5) * M_PI - alpha;
  } else if (std::isinf(angle_lb)) {
    // If the angle lower bound is inf, start from the angle_ub, and find the
    // angle θ, such that θ + α = 0.5π + 2kπ
    const int k = floor((angle_ub + alpha - M_PI_2) / (2 * M_PI));
    theta = (2 * k + 0.5) * M_PI - alpha;
  } else {
    // Now neither angle_lb nor angle_ub is inf. Check if there exists an
    // integer k, such that 0.5π + 2kπ ∈ [angle_lb + α, angle_ub + α]
    const int k = floor((angle_ub + alpha - M_PI_2) / (2 * M_PI));
    const double max_sin_angle = M_PI_2 + 2 * k * M_PI;
    if (max_sin_angle >= angle_lb + alpha) {
      // 0.5π + 2kπ ∈ [angle_lb + α, angle_ub + α]
      theta = max_sin_angle - alpha;
    } else {
      // Now the maximal is at the boundary, either θ = angle_lb or angle_ub
      if (sin(angle_lb + alpha) >= sin(angle_ub + alpha)) {
        theta = angle_lb;
      } else {
        theta = angle_ub;
      }
    }
  }
  return theta;
}

// @internal Initially, this code was in rotation_matrix.cc.  After
// RotationMatrix was instantiated on symbolic expression, there was a linker
// error that arose, but only during release builds and when tests in
// rotation_matrix_test.cc used symbolic expressions.  I (Paul) spent a fair
// amount of time trying to understand this problem (with Sherm & Sean).
template <typename T>
template <typename S>
typename std::enable_if_t<scalar_predicate<S>::is_bool>
RotationMatrix<T>::ThrowIfNotValid(const Matrix3<S>& R) {
  if (!R.allFinite()) {
    throw std::logic_error(
        "Error: Rotation matrix contains an element that is infinity or "
            "NaN.");
  }
  // If the matrix is not-orthogonal, try to give a detailed message.
  // This is particularly important if matrix is very-near orthogonal.
  if (!IsOrthonormal(R, get_internal_tolerance_for_orthonormality())) {
    const T measure_of_orthonormality = GetMeasureOfOrthonormality(R);
    const double measure = ExtractDoubleOrThrow(measure_of_orthonormality);
    std::string message = fmt::format(
        "Error: Rotation matrix is not orthonormal."
        "  Measure of orthonormality error: {:G}  (near-zero is good)."
        "  To calculate the proper orthonormal rotation matrix closest to"
        " the alleged rotation matrix, use the SVD (expensive) method"
        " RotationMatrix::ProjectToRotationMatrix(), or for a less expensive"
        " (but not necessarily closest) rotation matrix, use the constructor"
        " RotationMatrix<T>(ToQuaternion(your_Matrix3)).  Alternately, if"
        " using quaternions, ensure the quaternion is normalized.", measure);
    throw std::logic_error(message);
  }
  if (R.determinant() < 0) {
    throw std::logic_error("Error: Rotation matrix determinant is negative. "
                               "It is possible a basis is left-handed");
  }
}

}  // namespace math
}  // namespace drake<|MERGE_RESOLUTION|>--- conflicted
+++ resolved
@@ -547,7 +547,6 @@
   /// For example, if `M` contains NaNs, `q` will not be a valid quaternion.
   static Eigen::Quaternion<T> ToQuaternion(
       const Eigen::Ref<const Matrix3<T>>& M) {
-<<<<<<< HEAD
     // This implementation is adapted from simbody at
     // https://github.com/simbody/simbody/blob/master/SimTKcommon/Mechanics/src/Rotation.cpp
 
@@ -591,18 +590,12 @@
     // Since the quaternions q and -q correspond to the same rotation matrix,
     // choose to return a canonical quaternion, i.e., with q(0) >= 0.
     const T canonical_factor = if_then_else(w < 0, T(-1), T(1));
-=======
-    Eigen::Quaternion<T> q = RotationMatrixToUnnormalizedQuaternion(M);
-
-    // Since the quaternions q and -q correspond to the same rotation matrix,
-    // choose to return a canonical quaternion, i.e., with q(0) >= 0.
-    const T canonical_factor = if_then_else(q.w() < 0, T(-1), T(1));
->>>>>>> a97df5c5
 
     // The quantity q calculated thus far in this algorithm is not a quaternion
-    // with magnitude 1.  It differs from a quaternion in that all elements of
-    // q are scaled by the same factor. To return a valid quaternion, q must be
-    // normalized so q(0)^2 + q(1)^2 + q(2)^2 + q(3)^2 = 1.
+    // with magnitude 1.  It differs from a quaternion in that all elements of q
+    // are scaled by the same factor (the value of this factor depends on which
+    // branch of the if/else-statements was used). To return a valid quaternion,
+    // q must be normalized so q(0)^2 + q(1)^2 + q(2)^2 + q(3)^2 = 1.
     const T scale = canonical_factor / q.norm();
     q.coeffs() *= scale;
 
@@ -788,105 +781,6 @@
       *quality_factor = s_f * sign_det;
     }
     return svd.matrixU() * svd.matrixV().transpose();
-  }
-
-  // This is a helper method for RotationMatrix::ToQuaternion that returns a
-  // Quaternion that is neither sign-canonicalized nor magnitude-normalized.
-  //
-  // This method is used for scalar types where scalar_predicate<T>::is_bool is
-  // true (e.g., T = `double` and T = `AutoDiffXd`).  For types where is_bool
-  // is false (e.g., T = `symbolic::Expression`), the alternative specialization
-  // below is used instead.  We have two implementations so that this method is
-  // as fast and compact as possible when `T = double`.
-  //
-  // N.B. Keep the math in this method in sync with the other specialization,
-  // immediately below.
-  template <typename S = T>
-  static std::enable_if_t<scalar_predicate<S>::is_bool, Eigen::Quaternion<S>>
-  RotationMatrixToUnnormalizedQuaternion(
-      const Eigen::Ref<const Matrix3<S>>& M) {
-    // This implementation is adapted from simbody at
-    // https://github.com/simbody/simbody/blob/master/SimTKcommon/Mechanics/src/Rotation.cpp
-    T w, x, y, z;  // Elements of the quaternion, w relates to cos(theta/2).
-    const T trace = M.trace();
-    if (trace >= M(0, 0) && trace >= M(1, 1) && trace >= M(2, 2)) {
-      // This branch occurs if the trace is larger than any diagonal element.
-      w = T(1) + trace;
-      x = M(2, 1) - M(1, 2);
-      y = M(0, 2) - M(2, 0);
-      z = M(1, 0) - M(0, 1);
-    } else if (M(0, 0) >= M(1, 1) && M(0, 0) >= M(2, 2)) {
-      // This branch occurs if M(0,0) is largest among the diagonal elements.
-      w = M(2, 1) - M(1, 2);
-      x = T(1) - (trace - 2 * M(0, 0));
-      y = M(0, 1) + M(1, 0);
-      z = M(0, 2) + M(2, 0);
-    } else if (M(1, 1) >= M(2, 2)) {
-      // This branch occurs if M(1,1) is largest among the diagonal elements.
-      w = M(0, 2) - M(2, 0);
-      x = M(0, 1) + M(1, 0);
-      y = T(1) - (trace - 2 * M(1, 1));
-      z = M(1, 2) + M(2, 1);
-    } else {
-      // This branch occurs if M(2,2) is largest among the diagonal elements.
-      w = M(1, 0) - M(0, 1);
-      x = M(0, 2) + M(2, 0);
-      y = M(1, 2) + M(2, 1);
-      z = T(1) - (trace - 2 * M(2, 2));
-    }
-    // Create a quantity q (which is not yet a unit quaternion).
-    // Note: Eigen's Quaternion constructor does not normalize.
-    return Eigen::Quaternion<T>(w, x, y, z);
-  }
-
-  // Refer to the same-named method above for comments and details about the
-  // algorithm being used, the meaning of the branches, etc.  This method is
-  // identical except that the if-elseif chain is replaced with a symbolic-
-  // conditional formulation.
-  //
-  // N.B. Keep the math in this method in sync with the other specialization,
-  // immediately above.
-  template <typename S = T>
-  static std::enable_if_t<!scalar_predicate<S>::is_bool, Eigen::Quaternion<S>>
-  RotationMatrixToUnnormalizedQuaternion(
-      const Eigen::Ref<const Matrix3<S>>& M) {
-    const T M00 = M(0, 0); const T M01 = M(0, 1); const T M02 = M(0, 2);
-    const T M10 = M(1, 0); const T M11 = M(1, 1); const T M12 = M(1, 2);
-    const T M20 = M(2, 0); const T M21 = M(2, 1); const T M22 = M(2, 2);
-    const T trace = M00 + M11 + M22;
-    auto if_then_else_vec4 = [](
-        const boolean<T>& f_cond,
-        const Vector4<T>& e_then,
-        const Vector4<T>& e_else) -> Vector4<T> {
-      return Vector4<T>(
-          if_then_else(f_cond, e_then[0], e_else[0]),
-          if_then_else(f_cond, e_then[1], e_else[1]),
-          if_then_else(f_cond, e_then[2], e_else[2]),
-          if_then_else(f_cond, e_then[3], e_else[3]));
-    };
-    const Vector4<T> wxyz =
-        if_then_else_vec4(trace >= M00 && trace >= M11 && trace >= M22, {
-          T(1) + trace,
-          M21 - M12,
-          M02 - M20,
-          M10 - M01,
-        }, if_then_else_vec4(M00 >= M11 && M00 >= M22, {
-          M21 - M12,
-          T(1) - (trace - 2 * M00),
-          M01 + M10,
-          M02 + M20,
-        }, if_then_else_vec4(M11 >= M22, {
-          M02 - M20,
-          M01 + M10,
-          T(1) - (trace - 2 * M11),
-          M12 + M21,
-        }, /* else */ {
-          M10 - M01,
-          M02 + M20,
-          M12 + M21,
-          T(1) - (trace - 2 * M22),
-        })));
-    return Eigen::Quaternion<T>(wxyz(0), wxyz(1), wxyz(2), wxyz(3));
   }
 
   // Constructs a 3x3 rotation matrix from a Quaternion.
